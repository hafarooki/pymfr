import numpy as np
import pandas as pd
import torch
import torch.nn.functional as F
import torch.utils.data
import tqdm as tqdm
import math
from functools import partial
from torchinterp1d import interp1d
from xarray import Dataset
import xarray

from pymfr.residue import _calculate_residue_diff, _calculate_folding_differences, _calculate_interpolated_values
from pymfr.reconstruct import reconstruct_map


def detect_flux_ropes(magnetic_field,
                      velocity,
                      density,
                      gas_pressure,
                      batch_size,
                      window_lengths,
                      window_steps,
                      sample_spacing,
                      threshold_frame_quality=0.95,
                      threshold_diff=0.3,
<<<<<<< HEAD
                      threshold_fit=0.3,
=======
                      threshold_fit=0.2,
>>>>>>> 6cf4ad7c
                      threshold_walen_slope=0.3,
                      threshold_flow_field_alignment=0.8,
                      n_trial_axes=256,
                      max_processing_resolution=None,
                      cuda=True,
                      progress_bar=True):
    """
    MFR detection based on the Grad-Shafranov automated detection algorithm.

    References:
    Q. Hu, J. Zheng, Y. Chen, J. le Roux and L. Zhao, 2018,
    Automated detection of small-scale magnetic flux ropes in the solar wind:
    First results from the Wind spacecraft measurements, Astrophys. J. Supp., 239, 12,
    http://iopscience.iop.org/article/10.3847/1538-4365/aae57d

    :param magnetic_field: Magnetic field vectors in nT, shape (N, 3).
    :param velocity: Proton velocity vectors in km/s, shape (N, 3).
    :param density: Proton number density in cm^-3, shape (N,).
    :param batch_size_: Number of windows to process per batch.
    :param window_lengths: A range of sliding window sizes.
    :param window_steps: A range of sliding window strides.
    :param sample_spacing: Spacing between samples in seconds.
    :param threshold_frame_quality: Minimum correlation coefficient for the HT frame (Khabrov and Sonnerup, 1998). Default 0.95
    :param threshold_diff: The maximum allowable R_diff
    :param threshold_fit: The maximum allowable R_fit
    :param threshold_walen_slope: The threshold for <M_A> (calculated using Walen slope) to determine if the remaining flow is significant. Default 0.1.
    :param threshold_flow_field_alignment: The threshold for the correlation between v and v_A
    (validates that v is field aligned with constant M_A).
    If flux ropes with field aligned flows are not desired, then set to None.
    Default 0.8.
    :param n_trial_axes: The number of evenly spaced guess orientations used for the axis determination algorithm.
    Odd number is desirable so that one of the trial axes includes the previous iteration's best orientation (starting with avg field direction).
    :param max_processing_resolution: Scale sliding window data down to approximately this size (if larger) before generating sliding windows to reduce memory usage.
    :param cuda: Whether to use the GPU
    :return: A DataFrame describing the detected flux ropes.
    """

    full_tensor = _pack_data(magnetic_field, velocity, density, gas_pressure)

    if cuda:
        full_tensor = full_tensor.cuda()

    # these are updated as the algorithm runs
    # contains_existing keeps track of samples that were already confirmed as MFRs
    # for longer window lengths so that shorter windows do not attempt to overwrite them
    contains_existing = torch.zeros(len(magnetic_field), dtype=torch.bool, device=full_tensor.device)
<<<<<<< HEAD
    
=======

>>>>>>> 6cf4ad7c
    output_datasets = []

    sliding_windows = _get_sliding_windows(window_lengths, window_steps)

    for nominal_window_length, nominal_window_step in (
    sliding_windows if not progress_bar else tqdm.tqdm(sliding_windows)):
        scaled_tensor = full_tensor
        scaled_overlaps = contains_existing.to(float).unsqueeze(0)
<<<<<<< HEAD
        downsample_factor = 1 if max_processing_resolution is None else max(nominal_window_length / max_processing_resolution, 1)
=======
        downsample_factor = 1 if max_processing_resolution is None else max(
            nominal_window_length / max_processing_resolution, 1)
>>>>>>> 6cf4ad7c
        if downsample_factor > 1:
            # first, bring within a factor of 2 to max_processing_resolution
            scaled_tensor = F.avg_pool1d(full_tensor.T, math.floor(downsample_factor), math.floor(downsample_factor)).T

            # at this point, the window length is still the following factor above max processing resolution
            remaining_factor = (nominal_window_length / math.floor(downsample_factor)) / max_processing_resolution

            # interpolate to bring window length down to max_processing_resolution
<<<<<<< HEAD
            scaled_tensor = F.interpolate(scaled_tensor.T.unsqueeze(0), scale_factor=1/remaining_factor, mode="linear", align_corners=True).squeeze(0).T

            # do the same for overlap flags, except maxpool instead of avgpool so that none of the points that are scaled down overlap
            scaled_overlaps = F.max_pool1d(scaled_overlaps, math.floor(downsample_factor), math.floor(downsample_factor))

            # interpolate so that if there is one neighboring that is positive, the interpolated value will be greater than 1
            scaled_overlaps = F.interpolate(scaled_overlaps.unsqueeze(0), scale_factor=1/remaining_factor, mode="linear", align_corners=True).squeeze(0)

        window_length = nominal_window_length if max_processing_resolution is None else min(nominal_window_length, max_processing_resolution)
=======
            scaled_tensor = F.interpolate(scaled_tensor.T.unsqueeze(0), scale_factor=1 / remaining_factor,
                                          mode="linear", align_corners=True).squeeze(0).T

            # do the same for overlap flags, except maxpool instead of avgpool so that none of the points that are scaled down overlap
            scaled_overlaps = F.max_pool1d(scaled_overlaps, math.floor(downsample_factor),
                                           math.floor(downsample_factor))

            # interpolate so that if there is one neighboring that is positive, the interpolated value will be greater than 1
            scaled_overlaps = F.interpolate(scaled_overlaps.unsqueeze(0), scale_factor=1 / remaining_factor,
                                            mode="linear", align_corners=True).squeeze(0)

        window_length = nominal_window_length if max_processing_resolution is None else min(nominal_window_length,
                                                                                            max_processing_resolution)
>>>>>>> 6cf4ad7c
        window_step = max(1, math.floor(nominal_window_step / downsample_factor))

        window_avg_field_strength = F.avg_pool1d(torch.norm(scaled_tensor[:, :3], dim=1).unsqueeze(0), window_length,
                                                 window_step).squeeze(0)
        window_overlaps = F.max_pool1d(scaled_overlaps, window_length, window_step).squeeze(0) > 0

        # generate the sliding windows as a tensor view, which is only actually loaded into memory when copied on demand
        window_data = scaled_tensor.unfold(size=window_length, step=window_step, dimension=0)
<<<<<<< HEAD
        window_starts = (torch.arange(len(window_data), device=scaled_tensor.device) * window_step * downsample_factor).to(int)
=======
        window_starts = (
                    torch.arange(len(window_data), device=scaled_tensor.device) * window_step * downsample_factor).to(
            int)
>>>>>>> 6cf4ad7c

        window_frames = _sliding_frames(scaled_tensor, window_length, window_step)

        window_vertical_directions = _sliding_vertical_directions(scaled_tensor, window_length, window_step,
                                                                  window_data,
                                                                  window_frames,
                                                                  window_avg_field_strength,
                                                                  batch_size,
                                                                  n_trial_axes)

        output = _batch_process(batch_size,
<<<<<<< HEAD
                                       nominal_window_length,
                                       sample_spacing,
                                       threshold_frame_quality,
                                       threshold_diff,
                                       threshold_fit,
                                       threshold_walen_slope,
                                       threshold_flow_field_alignment,
                                       n_trial_axes,
                                       window_overlaps,
                                       window_data,
                                       window_frames,
                                       window_starts,
                                       window_vertical_directions,
                                       contains_existing)
        
=======
                                nominal_window_length,
                                sample_spacing,
                                threshold_frame_quality,
                                threshold_diff,
                                threshold_fit,
                                threshold_walen_slope,
                                threshold_flow_field_alignment,
                                n_trial_axes,
                                window_overlaps,
                                window_data,
                                window_frames,
                                window_starts,
                                window_vertical_directions,
                                contains_existing)

>>>>>>> 6cf4ad7c
        if output is None:
            continue

        output_datasets.append(output)

<<<<<<< HEAD
    if len(output_datasets) == 0:
        return None

=======
>>>>>>> 6cf4ad7c
    return xarray.concat(output_datasets, dim="event")


class SlidingWindowDataset(torch.utils.data.Dataset):
    def __init__(self, window_data, good_windows, batch_size):
        super(SlidingWindowDataset).__init__()
        self.window_data = window_data
        self.good_windows = good_windows
        self.batch_size = batch_size

    def __len__(self):
        return math.ceil(len(self.good_windows) / self.batch_size)

    def __getitem__(self, idx):
        batch_indices = self.good_windows[idx * self.batch_size:(idx + 1) * self.batch_size]
        return self.window_data.index_select(0, batch_indices).transpose(1, 2).contiguous()
<<<<<<< HEAD
    
=======

>>>>>>> 6cf4ad7c

def _batch_process(batch_size,
                   nominal_window_length,
                   sample_spacing,
                   threshold_frame_quality,
                   threshold_diff,
                   threshold_fit,
                   threshold_walen_slope,
                   threshold_flow_field_alignment,
                   n_trial_axes,
                   window_overlaps,
                   window_data,
                   window_frames,
                   window_starts,
                   window_vertical_directions,
                   contains_existing):
<<<<<<< HEAD

=======
>>>>>>> 6cf4ad7c
    window_mask = ~window_overlaps

    def execute_batched(function, dense=True):
        good_windows = torch.nonzero(window_mask).flatten()

        dataset = SlidingWindowDataset(window_data, good_windows, batch_size)
        dataloader = torch.utils.data.DataLoader(dataset, num_workers=0)

        batch_outputs = []

        for i_batch, batch_data in enumerate(dataloader):
            batch_data = batch_data[0]  # batch dimension is taken care of by dataset instead of dataloader
            batch_indices = good_windows[i_batch * batch_size:(i_batch + 1) * batch_size]

            if len(batch_indices) == 0:
                continue

            assert len(batch_indices) == len(batch_data), f"{len(batch_indices)} vs {len(batch_data)}"

            batch_output = function(batch_indices=batch_indices, batch_data=batch_data)
            if type(batch_output) != tuple:
                batch_output = (batch_output,)
<<<<<<< HEAD
            else:
                batch_mask = batch_output[0]
                batch_output = (batch_mask, *[x[batch_mask] for x in batch_output[1:]])
            batch_outputs.append(batch_output)

        combined_output = [torch.concat(x, dim=0) for x in zip(*batch_outputs)]
=======
            elif not dense:
                batch_mask = batch_output[0]

                batch_output = (batch_mask, *[x[batch_mask] for x in batch_output[1:]])

            batch_outputs.append(batch_output)

        combined_output = [torch.concat(x, dim=0) for x in zip(*batch_outputs)]
        # print(len(good_windows), dense, combined_output, batch_outputs)
>>>>>>> 6cf4ad7c
        new_mask = combined_output[0]
        assert len(new_mask) == len(good_windows)

        window_mask.scatter_(0, good_windows, new_mask)

        if len(combined_output) > 1:
            combined_output = combined_output[1:]
<<<<<<< HEAD
            new_good_windows = torch.nonzero(window_mask).flatten()

            if not dense:
                combined_output = tuple((torch.sparse_coo_tensor(new_good_windows.unsqueeze(0), x, (len(window_mask), *x.shape[1:]))
                            for x in combined_output))
            else:
                combined_output = tuple(((torch.zeros((len(window_mask),) + x.shape[1:], device=x.device, dtype=x.dtype) * torch.nan)\
                                            .scatter(0, new_good_windows.reshape((-1, *([1] * (len(x.shape) - 1)))).expand(-1, *x.shape[1:]), x)
                                            for x in combined_output))

            return combined_output[0] if len(combined_output) == 1 else combined_output


=======

            if not dense:
                new_good_windows = torch.nonzero(window_mask).flatten()
                combined_output = tuple(
                    (torch.sparse_coo_tensor(new_good_windows.unsqueeze(0), x, (len(window_mask), *x.shape[1:]))
                     for x in combined_output))
            else:
                combined_output = tuple(
                    ((torch.empty((len(window_mask),) + x.shape[1:], device=x.device, dtype=x.dtype)) \
                    .scatter(0, good_windows.reshape((-1, *([1] * (len(x.shape) - 1)))).expand(-1, *x.shape[1:]), x)
                     for x in combined_output))

            return combined_output[0] if len(combined_output) == 1 else combined_output

>>>>>>> 6cf4ad7c
    if ~torch.any(window_mask):
        return None

    execute_batched(partial(_get_inflection_point_mask,
<<<<<<< HEAD
            window_vertical_directions=window_vertical_directions))
=======
                            window_vertical_directions=window_vertical_directions))
>>>>>>> 6cf4ad7c

    # todo: fix error when execute_batched with return values is given 0 good indices
    if ~torch.any(window_mask):
        return None

    window_frame_quality = execute_batched(partial(_get_frame_quality_mask,
<<<<<<< HEAD
            threshold_frame_quality=threshold_frame_quality,
            window_frames=window_frames))
=======
                                                   threshold_frame_quality=threshold_frame_quality,
                                                   window_frames=window_frames))
>>>>>>> 6cf4ad7c

    if ~torch.any(window_mask):
        return None

<<<<<<< HEAD
    window_axes, window_error_diff, window_walen_slope, window_flow_field_alignment = execute_batched(partial(_find_axes,
            threshold_diff=threshold_diff,
            threshold_walen_slope=threshold_walen_slope,
            threshold_flow_field_alignment=threshold_flow_field_alignment,
            n_trial_axes=n_trial_axes,
            window_frames=window_frames,
            window_vertical_directions=window_vertical_directions))
=======
    window_axes, window_error_diff, window_walen_slope, window_flow_field_alignment = execute_batched(
        partial(_find_axes,
                threshold_diff=threshold_diff,
                threshold_walen_slope=threshold_walen_slope,
                threshold_flow_field_alignment=threshold_flow_field_alignment,
                n_trial_axes=n_trial_axes,
                window_frames=window_frames,
                window_vertical_directions=window_vertical_directions))
>>>>>>> 6cf4ad7c

    if ~torch.any(window_mask):
        return None

<<<<<<< HEAD
    window_map_Az, window_map_Bx, window_map_By, window_map_Bz,\
    window_map_Jx, window_map_Jy, window_map_Jz,\
    window_map_core_mask, window_error_fit = execute_batched(partial(_validate_map,
                    window_axes=window_axes,
                    window_frames=window_frames,
                    window_walen_slope=window_walen_slope,
                    nominal_window_length=nominal_window_length,
                    sample_spacing=sample_spacing,
                    threshold_walen_slope=threshold_walen_slope,
                    threshold_fit=threshold_fit), dense=False)
    window_error_fit = window_error_fit.to_dense()

    good_indices = torch.nonzero(window_mask).flatten()
    for i in good_indices[torch.argsort(window_error_fit.index_select(0, good_indices), descending=False)]:
        start = window_starts[i]

        if torch.any(contains_existing[start:start + nominal_window_length]):
            window_mask[i] = False
            continue

        contains_existing[start:start + nominal_window_length] = True
=======


    window_map_Az, window_map_Bx, window_map_By, window_map_Bz, \
        window_map_Jx, window_map_Jy, window_map_Jz, \
        window_map_core_mask, window_error_fit = execute_batched(partial(_validate_map,
                                                                         window_axes=window_axes,
                                                                         window_frames=window_frames,
                                                                         window_walen_slope=window_walen_slope,
                                                                         nominal_window_length=nominal_window_length,
                                                                         sample_spacing=sample_spacing,
                                                                         threshold_walen_slope=threshold_walen_slope,
                                                                         threshold_fit=threshold_fit), dense=False)
    window_error_fit = window_error_fit.to_dense()

    remove_overlaps(contains_existing, nominal_window_length, window_error_diff, window_mask, window_starts)
>>>>>>> 6cf4ad7c

    if ~torch.any(window_mask):
        return None

    temporal_scale = torch.ones_like(window_starts) * nominal_window_length * sample_spacing
<<<<<<< HEAD
    dx_dt = torch.linalg.norm(window_frames - (window_frames * window_axes).sum(dim=-1, keepdims=True) * window_axes, dim=-1)
=======
    dx_dt = torch.linalg.norm(window_frames - (window_frames * window_axes).sum(dim=-1, keepdims=True) * window_axes,
                              dim=-1)
>>>>>>> 6cf4ad7c
    spatial_scale = dx_dt * temporal_scale

    remaining_indices = torch.nonzero(window_mask).flatten()

    dataset = Dataset(
        data_vars=dict(
            window_start=(["event"], window_starts[remaining_indices].cpu().numpy()),
            window_length=(["event"], np.ones(len(remaining_indices), dtype=int) * nominal_window_length),
            temporal_scale=(["event"], temporal_scale[remaining_indices].cpu().numpy()),
            spatial_scale=(["event"], spatial_scale[remaining_indices].cpu().numpy()),
            residue_diff=(["event"], window_error_diff[remaining_indices].cpu().numpy()),
            residue_fit=(["event"], window_error_fit[remaining_indices].cpu().numpy()),
            walen_slope=(["event"], window_walen_slope[remaining_indices].cpu().numpy()),
            frame_quality=(["event"], window_frame_quality[remaining_indices].cpu().numpy()),
            flow_field_alignment=(["event"], window_flow_field_alignment[remaining_indices].cpu().numpy()),
            axis_x=(["event"], window_axes[remaining_indices, 0].cpu().numpy()),
            axis_y=(["event"], window_axes[remaining_indices, 1].cpu().numpy()),
            axis_z=(["event"], window_axes[remaining_indices, 2].cpu().numpy()),
            velocity_x=(["event"], window_frames[remaining_indices, 0].cpu().numpy()),
            velocity_y=(["event"], window_frames[remaining_indices, 1].cpu().numpy()),
            velocity_z=(["event"], window_frames[remaining_indices, 2].cpu().numpy()),
            map_Az=(["event", "y", "x"], window_map_Az.index_select(0, remaining_indices).to_dense().cpu().numpy()),
            map_Bx=(["event", "y", "x"], window_map_Bx.index_select(0, remaining_indices).to_dense().cpu().numpy()),
            map_By=(["event", "y", "x"], window_map_By.index_select(0, remaining_indices).to_dense().cpu().numpy()),
            map_Bz=(["event", "y", "x"], window_map_Bz.index_select(0, remaining_indices).to_dense().cpu().numpy()),
            map_Jx=(["event", "y", "x"], window_map_Jx.index_select(0, remaining_indices).to_dense().cpu().numpy()),
            map_Jy=(["event", "y", "x"], window_map_Jy.index_select(0, remaining_indices).to_dense().cpu().numpy()),
            map_Jz=(["event", "y", "x"], window_map_Jz.index_select(0, remaining_indices).to_dense().cpu().numpy()),
<<<<<<< HEAD
            map_core_mask=(["event", "y", "x"], window_map_core_mask.index_select(0, remaining_indices).to_dense().cpu().numpy())
=======
            map_core_mask=(
            ["event", "y", "x"], window_map_core_mask.index_select(0, remaining_indices).to_dense().cpu().numpy())
>>>>>>> 6cf4ad7c
        ),
    )

    return dataset


<<<<<<< HEAD
=======
# @torch.jit.script
def remove_overlaps(contains_existing, nominal_window_length, window_error_diff, window_mask, window_starts):
    # sorted_indices = torch.argsort(window_starts, descending=False)

    good_indices = torch.nonzero(window_mask).flatten()
    for i in good_indices[torch.argsort(window_error_diff.index_select(0, good_indices), descending=False)]:
        start = window_starts[i]

        if torch.any(contains_existing[start:start + nominal_window_length]):
            window_mask[i] = False
            continue

        contains_existing[start:start + nominal_window_length] = True


>>>>>>> 6cf4ad7c
def _pack_data(magnetic_field, velocity, density, gas_pressure):
    # all arrays must have the same number of samples
    n_sample = len(magnetic_field)
    assert n_sample == len(magnetic_field) == len(velocity) == len(density) == len(gas_pressure)

    # ensure all arrays have the correct shapes
    assert magnetic_field.shape == (n_sample, 3)
    assert velocity.shape == (n_sample, 3)
    assert density.shape == (n_sample,)
    assert gas_pressure.shape == (n_sample,)

    # convert all arrays to tensor so that numpy arrays can be given
    magnetic_field = torch.as_tensor(magnetic_field, dtype=torch.float32)
    velocity = torch.as_tensor(velocity, dtype=torch.float32)
<<<<<<< HEAD
    density = torch.as_tensor(density, dtype=torch.float32).unsqueeze(1)
    gas_pressure = torch.as_tensor(gas_pressure, dtype=torch.float32).unsqueeze(1)

    # combine needed data into one tensor
    tensor = torch.concat([magnetic_field,
                           velocity,
                           density,
                           gas_pressure], dim=1)

    assert not torch.any(torch.isnan(tensor)), "Data contains missing values (nan). PyMFR does not automatically handle missing values. Instead, please keep track of which data points contain nans beforehand, interpolate or fill, and then remove flux ropes with intervals containing too many NaNs."

    return tensor


def _find_axes(batch_data,
               threshold_walen_slope,
               threshold_flow_field_alignment,
               batch_indices,
=======
    density = torch.as_tensor(density, dtype=torch.float32)
    gas_pressure = torch.as_tensor(gas_pressure, dtype=torch.float32).unsqueeze(1)

    # alfven velocity is calculated based on v_A = |B|/sqrt(n_p m_p mu_0)
    # constant factor 21.8114 assumes B is in nT and n_p is in cm^-3
    # and v_A should be in km/s
    alfven_velocity = (magnetic_field[:, :3] / torch.sqrt(density.unsqueeze(1))) * 21.8114
    alfven_velocity = torch.where(density[:, None] == 0, torch.inf, alfven_velocity)

    electric_field = -torch.cross(velocity, magnetic_field, dim=-1)

    # combine needed data into one tensor
    tensor = torch.concat([magnetic_field,
                           velocity,
                           alfven_velocity,
                           electric_field,
                           gas_pressure], dim=1)

    assert not torch.any(torch.isnan(
        tensor)), "Data contains missing values (nan). PyMFR does not automatically handle missing values. Instead, please keep track of which data points contain nans beforehand, interpolate or fill, and then remove flux ropes with intervals containing too many NaNs."

    return tensor



def _find_axes(batch_data,
               batch_indices,
               threshold_walen_slope,
               threshold_flow_field_alignment,
>>>>>>> 6cf4ad7c
               threshold_diff,
               n_trial_axes,
               window_frames,
               window_vertical_directions):
    batch_vertical_directions = window_vertical_directions.index_select(0, batch_indices)
    batch_frames = window_frames.index_select(0, batch_indices)

    # extract individual physical quantities
    batch_magnetic_field = batch_data[:, :, :3]
<<<<<<< HEAD
    batch_gas_pressure = batch_data[:, :, 7]

    batch_normalized_potential = _calculate_normalized_potential(batch_magnetic_field, batch_vertical_directions)

    batch_axes = _minimize_axis_residue(batch_magnetic_field,
                                                batch_vertical_directions,
                                                batch_normalized_potential,
                                                n_trial_axes,
                                                return_residue=False)
=======
    batch_gas_pressure = batch_data[:, :, 12]

    batch_normalized_potential = _calculate_normalized_potential(batch_magnetic_field, batch_vertical_directions)

    batch_axes, axis_residue = _minimize_axis_residue(batch_magnetic_field,
                                                      batch_vertical_directions,
                                                      batch_normalized_potential,
                                                      n_trial_axes)
>>>>>>> 6cf4ad7c

    axial_component = (batch_magnetic_field @ batch_axes.unsqueeze(-1)).squeeze(-1)

    batch_velocity = batch_data[:, :, 3:6]
<<<<<<< HEAD

    batch_density = batch_data[:, :, 6]
    
    # alfven velocity is calculated based on v_A = |B|/sqrt(n_p m_p mu_0)
    # constant factor 21.8114 assumes B in nT, n_p in cm^-3, v_A in km/s
    batch_alfven_velocity = (batch_magnetic_field[:, :, :3] / torch.sqrt(batch_density.unsqueeze(-1))) * 21.8114
    batch_alfven_velocity = torch.where(batch_density[:, :, None] == 0, torch.inf, batch_alfven_velocity)

    walen_slope, flow_field_alignment = _calculate_walen_slope(batch_frames, batch_alfven_velocity, batch_velocity)
    walen_slope_mask = torch.abs(walen_slope) <= threshold_walen_slope

    if threshold_flow_field_alignment is not None:
        walen_slope_mask = walen_slope_mask | ((torch.abs(flow_field_alignment) >= threshold_flow_field_alignment) & (torch.abs(walen_slope) < 0.9))

    alpha = torch.where(torch.abs(walen_slope) < threshold_walen_slope, 0, walen_slope ** 2).unsqueeze(1)

    transverse_pressure = _calculate_transverse_pressure(torch.linalg.norm(batch_magnetic_field, dim=-1),
                                                         axial_component,
                                                         batch_gas_pressure,
                                                         alpha)


    axis_residue = _calculate_residue_diff(batch_normalized_potential, axial_component)
    error_diff = _calculate_residue_diff(batch_normalized_potential, transverse_pressure)
    pressure_fluctuation = transverse_pressure - transverse_pressure.mean(dim=-1, keepdims=True)
    potential_fluctuation = batch_normalized_potential - batch_normalized_potential.mean(dim=-1, keepdims=True)
    transverse_pressure_sign = torch.sign((pressure_fluctuation * potential_fluctuation).sum(dim=-1) / (potential_fluctuation ** 2).sum(dim=-1))

    # combine all the masks
    mask = walen_slope_mask & (axis_residue <= threshold_diff) & (error_diff <= threshold_diff) & (transverse_pressure_sign == 1)

    return mask, batch_axes, error_diff, walen_slope, flow_field_alignment


=======
    batch_alfven_velocity = batch_data[:, :, 6:9]

    walen_slope, flow_field_alignment = _calculate_walen_slope(batch_frames, batch_alfven_velocity, batch_velocity)
    walen_slope_mask = torch.abs(walen_slope) <= threshold_walen_slope

    if threshold_flow_field_alignment is not None:
        walen_slope_mask = walen_slope_mask | ((torch.abs(flow_field_alignment) >= threshold_flow_field_alignment) & (
                    torch.abs(walen_slope) < 0.9))

    alpha = torch.where(torch.abs(walen_slope) < threshold_walen_slope, 0, walen_slope ** 2).unsqueeze(1)

    transverse_pressure = _calculate_transverse_pressure(torch.linalg.norm(batch_magnetic_field, dim=-1),
                                                         axial_component,
                                                         batch_gas_pressure,
                                                         alpha)

    axis_residue = _calculate_residue_diff(batch_normalized_potential, axial_component)
    error_diff = _calculate_residue_diff(batch_normalized_potential, transverse_pressure)

    # eliminate events where the transverse pressure tends to decrease
    overall_sign = torch.sign(torch.mean(transverse_pressure * batch_normalized_potential, dim=-1) / torch.mean(batch_normalized_potential ** 2, dim=-1))

    # combine all the masks
    mask = walen_slope_mask & (axis_residue <= threshold_diff) & (error_diff <= threshold_diff) & (overall_sign == 1)
    return mask, batch_axes, error_diff, walen_slope, flow_field_alignment


>>>>>>> 6cf4ad7c
def _calculate_transverse_pressure(B_magnitude, B_transverse, Pgas, alpha):
    transverse_magnetic_pressure = (B_transverse * 1e-9) ** 2 / (2 * 1.25663706212e-6) * 1e9
    isotropic_magnetic_pressure = (B_magnitude * 1e-9) ** 2 / (2 * 1.25663706212e-6) * 1e9
    # calculate $p_t = B_z^2/2mu_0 + p/(1-alpha) + (alpha/(1-alpha)) B^2/2mu_0$
    # since alpha is constant, no need for extra factor of (1 - alpha) used in Chen et al
    # because \del^2 A' = \del^2 ((1 - alpha) A) = (1 - alpha) \del^2 A
    # and dPt'/dA' = (1/(1-alpha))dPt'/dA
    # also, \del^2 A = -\mu_0 j_z for any 2D field, field aligned flow or not,
    # so \del^2 A version of Pt is more useful than the one for \del^2 A'
    transverse_pressure = transverse_magnetic_pressure + (Pgas + alpha * isotropic_magnetic_pressure) / (1 - alpha)
    return transverse_pressure


def _get_inflection_point_mask(batch_data, batch_indices, window_vertical_directions):
    batch_vertical_directions = window_vertical_directions.index_select(0, batch_indices)
    batch_magnetic_field = batch_data[:, :, :3]
<<<<<<< HEAD
=======

    batch_normalized_potential = _calculate_normalized_potential(batch_magnetic_field, batch_vertical_directions)
>>>>>>> 6cf4ad7c


    return _count_inflection_points(batch_magnetic_field, batch_vertical_directions) == 1


def _get_frame_quality_mask(batch_data, batch_indices, threshold_frame_quality, window_frames):
    batch_frames = window_frames.index_select(0, batch_indices)
    batch_magnetic_field = batch_data[:, :, :3]
    batch_velocity = batch_data[:, :, 3:6]
    batch_electric_field = -torch.cross(batch_velocity, batch_magnetic_field, dim=-1)

    frame_quality = _calculate_frame_quality(batch_frames, batch_magnetic_field, batch_velocity, batch_electric_field)
    return frame_quality > threshold_frame_quality, frame_quality
<<<<<<< HEAD
    

def _validate_map(batch_indices,
                            batch_data,
                            window_axes,
                            window_frames,
                            window_walen_slope,
                            nominal_window_length,
                            sample_spacing,
                            threshold_walen_slope,
                            threshold_fit):
    batch_axes = window_axes.index_select(0, batch_indices)
    batch_frames = window_frames.index_select(0, batch_indices)
    batch_walen_slope = window_walen_slope.index_select(0, batch_indices)
    
    reconstructed_map = _generate_map(batch_data,
                                          batch_axes,
                                          batch_frames,
                                          batch_walen_slope,
                                          nominal_window_length,
                                          sample_spacing,
                                          threshold_walen_slope)


    y_observed = reconstructed_map.magnetic_potential.shape[-2] // 2

    height = torch.any(reconstructed_map.core_mask, dim=-1).to(float).sum(dim=-1)

    sign = torch.sign(reconstructed_map.magnetic_potential[:, y_observed, :].mean(dim=1))

    mask_fit = (reconstructed_map.error_fit <= threshold_fit)

    closed_values = torch.abs(torch.where(reconstructed_map.core_mask, reconstructed_map.magnetic_potential * sign[:, None, None], torch.nan))
    peak_closed = torch.nan_to_num(closed_values, -torch.inf).flatten(-2).max(dim=-1)
    peak_observed_value = torch.nan_to_num(closed_values, -torch.inf)[:, y_observed, :].amax(dim=-1)
    minimum_closed = torch.nan_to_num(closed_values, torch.inf).flatten(-2).min(dim=-1)
    minimum_observed_value = torch.nan_to_num(closed_values, torch.inf).flatten(-2).amin(dim=-1)

    height = torch.any(reconstructed_map.core_mask, dim=-1).to(float).sum(dim=-1)
    width = torch.any(reconstructed_map.core_mask, dim=-2).to(float).sum(dim=-1)

    mask_current = reconstructed_map.current_density_z.flatten(-2).gather(-1, peak_closed.indices.unsqueeze(-1)).squeeze(-1) * sign > reconstructed_map.current_density_z.flatten(-2).gather(-1, minimum_closed.indices.unsqueeze(-1)).squeeze(-1) * sign

    mask_closed = (width > 4) & (height > 4) & (minimum_closed.values < peak_observed_value) & mask_current

    mask_valid = ~torch.any((torch.isnan(reconstructed_map.magnetic_potential) | torch.isinf(reconstructed_map.magnetic_potential)).flatten(-2), dim=-1)

    return mask_fit & mask_closed & mask_valid,\
        reconstructed_map.magnetic_potential, reconstructed_map.magnetic_field_x, reconstructed_map.magnetic_field_y, reconstructed_map.magnetic_field_z,\
        reconstructed_map.current_density_x, reconstructed_map.current_density_y, reconstructed_map.current_density_z,\
        reconstructed_map.core_mask, reconstructed_map.error_fit


def _generate_map(data,
                          axes,
                          frames,
                          walen_slope,
                          nominal_window_length,
                          sample_spacing,
                          threshold_walen_slope):
    batch_magnetic_field = data[:, :, :3]
    batch_gas_pressure = data[:, :, 7]

    alpha = walen_slope ** 2

    time_elapsed = nominal_window_length * sample_spacing
    dx_dt = torch.linalg.norm(frames - (frames * axes).sum(dim=-1, keepdims=True) * axes, dim=-1)

=======


def _validate_map(batch_indices,
                  batch_data,
                  window_axes,
                  window_frames,
                  window_walen_slope,
                  nominal_window_length,
                  sample_spacing,
                  threshold_walen_slope,
                  threshold_fit):
    batch_axes = window_axes.index_select(0, batch_indices)
    batch_frames = window_frames.index_select(0, batch_indices)
    batch_walen_slope = window_walen_slope.index_select(0, batch_indices)

    reconstructed_map = _generate_map(batch_data,
                                      batch_axes,
                                      batch_frames,
                                      batch_walen_slope,
                                      nominal_window_length,
                                      sample_spacing,
                                      threshold_walen_slope)

    mask_fit = reconstructed_map.error_fit <= threshold_fit

    y_observed = reconstructed_map.magnetic_potential.shape[-2] // 2

    sign = torch.sign(reconstructed_map.magnetic_potential[:, y_observed, :].mean(dim=1))

    closed_values = torch.abs(
        torch.where(reconstructed_map.core_mask, reconstructed_map.magnetic_potential * sign[:, None, None], torch.nan))
    peak_closed_value = torch.nan_to_num(closed_values, -torch.inf).flatten(-2).amax(dim=-1)
    peak_observed_value = torch.nan_to_num(closed_values, -torch.inf)[:, y_observed, :].amax(dim=-1)
    minimum_closed_value = torch.nan_to_num(closed_values, torch.inf).flatten(-2).amin(dim=-1)
    minimum_observed_value = torch.nan_to_num(closed_values, torch.inf).flatten(-2).amin(dim=-1)

    height = torch.any(reconstructed_map.core_mask, dim=-1).to(float).sum(dim=-1)
    width = torch.any(reconstructed_map.core_mask, dim=-2).to(float).sum(dim=-1)

    mask_closed = (height > 3) & (width > 3) & (minimum_closed_value < peak_observed_value)

    mask_valid = ~torch.any(
        (torch.isnan(reconstructed_map.magnetic_potential) | torch.isinf(reconstructed_map.magnetic_potential)).flatten(
            -2), dim=-1)

    return mask_fit & mask_closed & mask_valid, \
        reconstructed_map.magnetic_potential, reconstructed_map.magnetic_field_x, reconstructed_map.magnetic_field_y, reconstructed_map.magnetic_field_z, \
        reconstructed_map.current_density_x, reconstructed_map.current_density_y, reconstructed_map.current_density_z, \
        reconstructed_map.core_mask, reconstructed_map.error_fit


def _generate_map(data,
                  axes,
                  frames,
                  walen_slope,
                  nominal_window_length,
                  sample_spacing,
                  threshold_walen_slope):
    batch_magnetic_field = data[:, :, :3]
    batch_gas_pressure = data[:, :, 12]

    alpha = walen_slope ** 2

    time_elapsed = nominal_window_length * sample_spacing
    dx_dt = torch.linalg.norm(frames - (frames * axes).sum(dim=-1, keepdims=True) * axes, dim=-1)

>>>>>>> 6cf4ad7c
    dt = time_elapsed / data.shape[-2]
    dx = dx_dt * dt

    x_axis = F.normalize(-(frames - (frames * axes).sum(dim=-1, keepdim=True) * axes), dim=-1)
    y_axis = F.normalize(torch.cross(axes, x_axis, dim=-1), dim=-1)
    basis = torch.stack([x_axis, y_axis, axes], dim=-1)

<<<<<<< HEAD
    resolution = 11

    reconstructed_map = reconstruct_map(batch_magnetic_field @ basis, batch_gas_pressure, alpha=alpha,
                                            sample_spacing=dx, poly_order=2, resolution=resolution)
                                            
=======
    resolution = 15

    reconstructed_map = reconstruct_map(batch_magnetic_field @ basis, batch_gas_pressure, alpha=alpha,
                                        sample_spacing=dx, poly_order=2, resolution=resolution)

>>>>>>> 6cf4ad7c
    return reconstructed_map


def _sliding_frames(tensor, window_length, window_step):
    magnetic_field = tensor[..., :3]
    velocity = tensor[..., 3:6]
    electric_field = -torch.cross(velocity, magnetic_field, dim=-1)

    Bx, By, Bz = magnetic_field[..., 0], magnetic_field[..., 1], magnetic_field[..., 2]
    coefficients = [[By ** 2 + Bz ** 2, -Bx * By, -Bx * Bz],
<<<<<<< HEAD
        [-Bx * By, Bx ** 2 + Bz ** 2, -By * Bz],
        [-Bx * Bz, -By * Bz, Bx ** 2 + By ** 2]]
    coefficient_matrix = torch.zeros((*tensor.shape[:-2], int(math.floor((tensor.shape[-2] - window_length) / window_step + 1)), 3, 3), device=tensor.device, dtype=tensor.dtype)
    for i in range(3):
        for j in range(3):
            coefficient_matrix[..., i, j] = F.avg_pool1d(coefficients[i][j].unsqueeze(-2), window_length, window_step).squeeze(-2)
=======
                    [-Bx * By, Bx ** 2 + Bz ** 2, -By * Bz],
                    [-Bx * Bz, -By * Bz, Bx ** 2 + By ** 2]]
    coefficient_matrix = torch.zeros(
        (*tensor.shape[:-2], int(math.floor((tensor.shape[-2] - window_length) / window_step + 1)), 3, 3),
        device=tensor.device, dtype=tensor.dtype)
    for i in range(3):
        for j in range(3):
            coefficient_matrix[..., i, j] = F.avg_pool1d(coefficients[i][j].unsqueeze(-2), window_length,
                                                         window_step).squeeze(-2)
>>>>>>> 6cf4ad7c

    dependent_values = torch.cross(electric_field, magnetic_field, dim=-1)
    dependent_values = F.avg_pool1d(dependent_values.T, window_length, window_step).T

    try:
        frames = torch.linalg.lstsq(coefficient_matrix, dependent_values).solution
    except Exception:
        # lstsq appears to be buggy on GPU so do it on CPU if it fails
        frames = torch.linalg.lstsq(coefficient_matrix.cpu(), dependent_values.cpu()).solution.to(tensor.device)

    return frames


def _calculate_frame_quality(frames, magnetic_field, velocity, electric_field):
<<<<<<< HEAD
    electric_field = -torch.cross(velocity, magnetic_field, dim=-1)
=======
    electric_field = -torch.cross(velocity, magnetic_field, dim=2)
>>>>>>> 6cf4ad7c

    remaining_electric_field = -torch.cross(velocity - frames.unsqueeze(1), magnetic_field, dim=2)

    frame_error = (remaining_electric_field ** 2).sum(dim=2).mean(dim=1) / (electric_field ** 2).sum(dim=2).mean(dim=1)
    frame_quality = torch.sqrt(1 - frame_error)

    return frame_quality


def _minimize_axis_residue(magnetic_field, vertical_directions, potential, n_trial_axes, return_residue=True):
    # use avg magnetic field as initial guess
    initial_guess = magnetic_field.mean(dim=-2)
    # ensure perpendicular to vertical direction
<<<<<<< HEAD
    initial_guess = initial_guess - (initial_guess * vertical_directions).sum(dim=-1, keepdims=True) * vertical_directions
    initial_axes = F.normalize(initial_guess, dim=-1)
    # generate trial axes by rotating <B> around the vertical axis (we expect z to be <B> +- 90 degrees around y, since <Bz> should be positive)
    alternative_directions = F.normalize(torch.cross(vertical_directions, initial_axes, dim=-1), dim=-1)
    angle = torch.linspace(-np.pi / 2, np.pi / 2, n_trial_axes, device=initial_axes.device).reshape(1, n_trial_axes, 1)
    trial_axes = F.normalize(initial_axes.unsqueeze(1) * torch.cos(angle) + alternative_directions.unsqueeze(1) * torch.sin(angle), dim=-1)
=======
    initial_guess = initial_guess - (initial_guess * vertical_directions).sum(dim=-1,
                                                                              keepdims=True) * vertical_directions
    axes = F.normalize(initial_guess, dim=-1)

    axes, residue = _minimize_axis_residue_narrower(magnetic_field, vertical_directions, potential, n_trial_axes, axes)

    if return_residue:
        return axes, residue
    else:
        return axes


def _calculate_residue_map(magnetic_field, trial_axes, potential):
    difference_vectors = torch.stack(
        [_calculate_folding_differences(potential, magnetic_field[:, :, i]) for i in range(3)], dim=-1)

    differences = difference_vectors @ trial_axes.transpose(1, 2)
    axial = magnetic_field @ trial_axes.transpose(1, 2)

    min_axial, max_axial = torch.aminmax(axial, dim=1)
    axial_range = max_axial - min_axial
    error_diff = torch.sqrt(torch.mean((differences) ** 2, dim=1)) / axial_range

    return error_diff


def _minimize_axis_residue_narrower(magnetic_field, vertical_directions, potential, n_trial_axes, initial_axes):
    # generate trial axes by rotating <B> around the vertical axis (we expect z to be <B> +- 90 degrees around y, since <Bz> should be positive)
    alternative_directions = F.normalize(torch.cross(vertical_directions, initial_axes, dim=-1), dim=-1)
    angle = torch.linspace(-np.pi / 2, np.pi / 2, n_trial_axes, device=initial_axes.device).reshape(1, n_trial_axes, 1)
    trial_axes = F.normalize(
        initial_axes.unsqueeze(1) * torch.cos(angle) + alternative_directions.unsqueeze(1) * torch.sin(angle), dim=-1)
>>>>>>> 6cf4ad7c

    # For determining the axis we only use magnetic field data, not gas pressure
    # This is because gas pressure error diff is not affected by rotations about the y axis
    # unlike Bz, which depends on the axis orientation
    # Bz itself is conserved along field lines, and this way we can compare the SIGN of Bz as well
    error_diff_axis = _calculate_residue_map(magnetic_field, trial_axes, potential)

    # select the best orientation
    residue, argmin = error_diff_axis.min(dim=-1)
    index = argmin.view((*argmin.shape, 1, 1)).expand((*argmin.shape, 1, 3))
    optimal_axes = trial_axes.gather(-2, index).squeeze(-2)

    # residue = torch.where(residue * 2 < error_diff_axis.amax(dim=-1), residue, torch.inf)

    if return_residue:
        return optimal_axes, residue
    else:
        return optimal_axes


def _calculate_residue_map(magnetic_field, trial_axes, potential):
    difference_vectors = torch.stack([_calculate_folding_differences(potential, magnetic_field[:, :, i]) for i in range(3)], dim=-1)

    differences = difference_vectors @ trial_axes.transpose(1, 2)
    axial = magnetic_field @ trial_axes.transpose(1, 2)

    min_axial, max_axial = torch.aminmax(axial, dim=1)
    axial_range = max_axial - min_axial
    error_diff = torch.mean(differences ** 2, dim=1) ** .5 / axial_range

    return error_diff


def _sliding_vertical_directions(scaled_tensor, window_length, window_step, windows, window_frames, window_avg_field_strength, batch_size, n_trial_axes):
    # use conv1d kernel to perform trapezoid integration
    integration_weight = torch.ones(window_length, dtype=scaled_tensor.dtype, device=scaled_tensor.device)
    integration_weight[0] = 1/2
    integration_weight[-1] = 1/2
    integration_weight = integration_weight / integration_weight.sum()
    integration_weight = integration_weight.reshape(1, 1, -1)
    window_avg_field = torch.conv1d(scaled_tensor[:, :3].T.unsqueeze(1), weight=integration_weight, stride=window_step).squeeze(1).T

<<<<<<< HEAD
=======
def _sliding_vertical_directions(scaled_tensor, window_length, window_step, windows, window_frames,
                                 window_avg_field_strength, batch_size, n_trial_axes):
    # use conv1d kernel to perform trapezoid integration
    integration_weight = torch.ones(window_length, dtype=scaled_tensor.dtype, device=scaled_tensor.device)
    integration_weight[0] = 1 / 2
    integration_weight[-1] = 1 / 2
    integration_weight = integration_weight / integration_weight.sum()
    integration_weight = integration_weight.reshape(1, 1, -1)
    window_avg_field = torch.conv1d(scaled_tensor[:, :3].T.unsqueeze(1), weight=integration_weight,
                                    stride=window_step).squeeze(1).T

>>>>>>> 6cf4ad7c
    avg_field_direction = F.normalize(window_avg_field, dim=-1)
    path_direction = -F.normalize(window_frames, dim=-1)
    cross_product = torch.cross(avg_field_direction, path_direction, dim=-1)
    vertical_directions = F.normalize(cross_product, dim=-1)

    # compare ratio of average along guessed vertical direction and the one perpendicular. if less than 10x difference, not well determined
    perpendicular_direction = F.normalize(torch.cross(path_direction, vertical_directions, dim=-1), dim=-1)
    ratio = (window_avg_field * perpendicular_direction).sum(dim=-1) / window_avg_field_strength
<<<<<<< HEAD
    too_close = (ratio < 0.1) | (torch.norm(vertical_directions, dim=-1) == 0)  # also too close if norm of vertical direction is 0
=======
    too_close = (ratio < 0.1) | (
                torch.norm(vertical_directions, dim=-1) == 0)  # also too close if norm of vertical direction is 0
>>>>>>> 6cf4ad7c

    too_close_indices = torch.nonzero(too_close).flatten()

    for i in range(0, len(too_close_indices), batch_size):
        too_close_batch_indices = too_close_indices[i:i + batch_size]
        too_close_field = windows[too_close_batch_indices, :3].transpose(1, 2)
        too_close_mean_directions = avg_field_direction.index_select(0, too_close_batch_indices)
        too_close_frames = window_frames.index_select(0, too_close_batch_indices)
        too_close_path_directions = path_direction.index_select(0, too_close_batch_indices)

        # basis vectors will be the ones with the lowest component value in too_close_path_direction,
        # effectively the one with the lowest dot product and thus most perpendicular
        basis_vectors = torch.zeros_like(too_close_path_directions)
        basis_vectors.scatter_(dim=1, index=too_close_path_directions.abs().argmin(dim=-1, keepdim=True), value=1)

        # guaranteed perpendicular to too_close_path_directions and nonzero as long as velocity is nonzero
<<<<<<< HEAD
        arbitrary_perpendicular_directions = F.normalize(torch.cross(basis_vectors, too_close_path_directions, dim=-1), dim=-1)

        # to be used for linear combinations for vertical trials
        alternative_directions = F.normalize(torch.cross(arbitrary_perpendicular_directions, too_close_path_directions, dim=-1), dim=-1)

        n_vertical_trials = 180

        angle = torch.linspace(-np.pi / 2, np.pi / 2, n_vertical_trials, device=arbitrary_perpendicular_directions.device).reshape(1, n_vertical_trials, 1)
        possible_vertical_directions = F.normalize(arbitrary_perpendicular_directions.unsqueeze(1) * torch.cos(angle) + alternative_directions.unsqueeze(1) * torch.sin(angle), dim=-1)
=======
        arbitrary_perpendicular_directions = F.normalize(torch.cross(basis_vectors, too_close_path_directions, dim=-1),
                                                         dim=-1)

        # to be used for linear combinations for vertical trials
        alternative_directions = F.normalize(
            torch.cross(arbitrary_perpendicular_directions, too_close_path_directions, dim=-1), dim=-1)

        n_vertical_trials = 180

        angle = torch.linspace(-np.pi / 2, np.pi / 2, n_vertical_trials,
                               device=arbitrary_perpendicular_directions.device).reshape(1, n_vertical_trials, 1)
        possible_vertical_directions = F.normalize(
            arbitrary_perpendicular_directions.unsqueeze(1) * torch.cos(angle) + alternative_directions.unsqueeze(
                1) * torch.sin(angle), dim=-1)
>>>>>>> 6cf4ad7c

        # ensure that x unit points opposite direction of frames
        x_unit = F.normalize(torch.cross(possible_vertical_directions, too_close_mean_directions.unsqueeze(1), dim=-1),
                             dim=-1)
        x_unit_sign = -torch.sign((x_unit * too_close_frames.unsqueeze(1)).sum(dim=-1, keepdim=True))
        possible_vertical_directions *= x_unit_sign

        n_too_close = len(too_close_batch_indices)

        # number processed = n in vertical axis batch * n too close
        # -> n in axis batch = number processed / n too close
        # max number processed (ideal for batch processing) would be
        # total number of trial vertical axes * n too close
        # but it cant be more than batch size
        # also must have minimum axis batch size 1 to get anywhere
        # hence the following line of code makes sense
        axis_batch_step = max(1, min(n_vertical_trials * n_too_close, batch_size) // n_too_close)

        minimum_residues = []  # best residue attainable for each vertical axis

        for i_axis_batch in range(0, n_vertical_trials, axis_batch_step):
            axis_batch_size = min(i_axis_batch + axis_batch_step, n_vertical_trials) - i_axis_batch

            # looks like [B1, B1, B1, B2, B2, B2] if axis_batch_size = 3 and n_too_close=2
            axis_batch_field = torch.repeat_interleave(too_close_field, axis_batch_size, dim=0)

            # looks like [axis1a, axis1b, axis1c, axis2a, axis2b, axis2c]
<<<<<<< HEAD
            axis_batch_directions = possible_vertical_directions[:, i_axis_batch:i_axis_batch + axis_batch_size, :].reshape(-1, 3)

            axis_batch_potential = _calculate_normalized_potential(axis_batch_field,
                                                                   axis_batch_directions)
            axis_batch_inflection_mask = (_count_inflection_points(axis_batch_field, axis_batch_directions) == 1) & (torch.abs(axis_batch_potential[..., -1]) < torch.abs(axis_batch_potential).amax(dim=-1) * .1)
=======
            axis_batch_directions = possible_vertical_directions[:, i_axis_batch:i_axis_batch + axis_batch_size,
                                    :].reshape(-1, 3)

            axis_batch_potential = _calculate_normalized_potential(axis_batch_field,
                                                                   axis_batch_directions)
            axis_batch_inflection_mask = (_count_inflection_points(axis_batch_potential) == 1) & (
                        torch.abs(axis_batch_potential[..., -1]) < torch.abs(axis_batch_potential).amax(dim=-1) * .1)
>>>>>>> 6cf4ad7c

            axis_batch_min_residue = torch.ones(len(axis_batch_directions),
                                                dtype=axis_batch_directions.dtype,
                                                device=axis_batch_directions.device) * torch.inf

            if torch.any(axis_batch_inflection_mask):
<<<<<<< HEAD
                axis_batch_min_residue[axis_batch_inflection_mask] = _minimize_axis_residue(axis_batch_field[axis_batch_inflection_mask],
                                                        axis_batch_directions[axis_batch_inflection_mask],
                                                        axis_batch_potential[axis_batch_inflection_mask],
                                                        n_trial_axes)[1]

=======
                axis_batch_min_residue[axis_batch_inflection_mask] = \
                _minimize_axis_residue(axis_batch_field[axis_batch_inflection_mask],
                                       axis_batch_directions[axis_batch_inflection_mask],
                                       axis_batch_potential[axis_batch_inflection_mask],
                                       n_trial_axes)[1]
>>>>>>> 6cf4ad7c

            # each entry of minimum_residues looks like
            # [[residue1a, residue1b, residue1c], [residue2a, residue2b, residue2c]]
            minimum_residues.append(axis_batch_min_residue.reshape(n_too_close, axis_batch_size))

        # looks like [[residue1a, ..., residue1z], [residue2a, ..., residue2z]]
        min_residue = torch.concat(minimum_residues, dim=1)
        assert min_residue.shape == (n_too_close, n_vertical_trials)
        argmin = min_residue.argmin(dim=-1)
        index = argmin.view((*argmin.shape, 1, 1)).expand((*argmin.shape, 1, 3))
        vertical_directions.scatter_(0, too_close_batch_indices.unsqueeze(1).expand(-1, 3),
                                     possible_vertical_directions.gather(-2, index).squeeze(-2))
    return vertical_directions


def _get_sliding_windows(window_lengths, window_steps):
    assert list(sorted(window_lengths)) == list(sorted(set(window_lengths))), "window lengths must be unique"
    assert len(window_lengths) == len(window_steps), "must have same number of window steps and lengths"

    # use sliding windows sorted by longest window length to shortest
    # because the algorithm gives preference to longer MFRs candidates over shorter ones
    # since long MFRs tend to show up as a bunch of small MFRs (especially ICMEs)
    return list(reversed(sorted(zip(window_lengths, window_steps), key=lambda x: x[0])))


def _calculate_walen_slope(batch_frames, alfven_velocity, velocity):
    remaining_flow = (velocity - batch_frames.unsqueeze(1))
<<<<<<< HEAD

    # simple linear regression slope with y intercept fixed at 0
    walen_slope = (remaining_flow.flatten(1) * alfven_velocity.flatten(1)).sum(dim=1) / (alfven_velocity.flatten(1) ** 2).sum(dim=1)

    # this is equivalent to pearson correlation except forcing y intercept to be 0
    field_alignment = (F.normalize(remaining_flow.flatten(1), dim=1) * F.normalize(alfven_velocity.flatten(1), dim=1)).sum(dim=1)

    return walen_slope, field_alignment


def _count_inflection_points(magnetic_field, vertical_directions):
=======

    # simple linear regression slope with y intercept fixed at 0
    walen_slope = (remaining_flow.flatten(1) * alfven_velocity.flatten(1)).sum(dim=1) / (
                alfven_velocity.flatten(1) ** 2).sum(dim=1)

    # this is equivalent to pearson correlation except forcing y intercept to be 0
    field_alignment = (
                F.normalize(remaining_flow.flatten(1), dim=1) * F.normalize(alfven_velocity.flatten(1), dim=1)).sum(
        dim=1)

    return walen_slope, field_alignment


def _count_inflection_points(potential):
>>>>>>> 6cf4ad7c
    # stricter smoothing than the original algorithm,
    # because this implementation relies more heavily on having only a single inflection point
    # since it does no trimming of the window size.
    # based on my testing, doing this does not drastically reduce the number of quality flux ropes
    # but it does greatly increase the quality of the flux ropes that are detected - H. Farooki

<<<<<<< HEAD
    magnetic_field_y = (magnetic_field * vertical_directions.unsqueeze(dim=-2)).sum(dim=-1)

    kernel_size = max(magnetic_field_y.shape[-1] // 10, 1)
    
=======
    kernel_size = max(potential.shape[-1] // 10, 1)

>>>>>>> 6cf4ad7c
    if kernel_size % 2 == 0:
        kernel_size += 1

    # simple moving average
<<<<<<< HEAD
    smoothed = F.avg_pool1d(magnetic_field_y,
=======
    smoothed = F.avg_pool1d(potential,
>>>>>>> 6cf4ad7c
                            kernel_size=kernel_size,
                            padding=kernel_size // 2,
                            count_include_pad=False,
                            stride=1)

    is_sign_change = (torch.diff(torch.sign(smoothed)) != 0).to(int)

    return torch.sum(is_sign_change, dim=-1)


def _calculate_normalized_potential(magnetic_field, vertical_directions):
    # calculate the A array/magnetic flux function/potential using $A(x) = -\int_{x_0}^x B_y dx$
    batch_magnetic_field_y = (magnetic_field @ vertical_directions.unsqueeze(-1)).squeeze(-1)
    unscaled_potential = torch.zeros(batch_magnetic_field_y.shape, device=batch_magnetic_field_y.device)
    unscaled_potential[..., 1:] = torch.cumulative_trapezoid(batch_magnetic_field_y)

    # use the potential peaks as the inflection points
    inflection_points = unscaled_potential[..., 1:-1].abs().argmax(dim=-1) + 1

    peak_values = unscaled_potential.gather(-1, inflection_points.unsqueeze(-1))
    normalized_potential = unscaled_potential / peak_values

    return normalized_potential<|MERGE_RESOLUTION|>--- conflicted
+++ resolved
@@ -24,11 +24,7 @@
                       sample_spacing,
                       threshold_frame_quality=0.95,
                       threshold_diff=0.3,
-<<<<<<< HEAD
                       threshold_fit=0.3,
-=======
-                      threshold_fit=0.2,
->>>>>>> 6cf4ad7c
                       threshold_walen_slope=0.3,
                       threshold_flow_field_alignment=0.8,
                       n_trial_axes=256,
@@ -75,11 +71,7 @@
     # contains_existing keeps track of samples that were already confirmed as MFRs
     # for longer window lengths so that shorter windows do not attempt to overwrite them
     contains_existing = torch.zeros(len(magnetic_field), dtype=torch.bool, device=full_tensor.device)
-<<<<<<< HEAD
     
-=======
-
->>>>>>> 6cf4ad7c
     output_datasets = []
 
     sliding_windows = _get_sliding_windows(window_lengths, window_steps)
@@ -88,12 +80,7 @@
     sliding_windows if not progress_bar else tqdm.tqdm(sliding_windows)):
         scaled_tensor = full_tensor
         scaled_overlaps = contains_existing.to(float).unsqueeze(0)
-<<<<<<< HEAD
         downsample_factor = 1 if max_processing_resolution is None else max(nominal_window_length / max_processing_resolution, 1)
-=======
-        downsample_factor = 1 if max_processing_resolution is None else max(
-            nominal_window_length / max_processing_resolution, 1)
->>>>>>> 6cf4ad7c
         if downsample_factor > 1:
             # first, bring within a factor of 2 to max_processing_resolution
             scaled_tensor = F.avg_pool1d(full_tensor.T, math.floor(downsample_factor), math.floor(downsample_factor)).T
@@ -102,7 +89,6 @@
             remaining_factor = (nominal_window_length / math.floor(downsample_factor)) / max_processing_resolution
 
             # interpolate to bring window length down to max_processing_resolution
-<<<<<<< HEAD
             scaled_tensor = F.interpolate(scaled_tensor.T.unsqueeze(0), scale_factor=1/remaining_factor, mode="linear", align_corners=True).squeeze(0).T
 
             # do the same for overlap flags, except maxpool instead of avgpool so that none of the points that are scaled down overlap
@@ -112,21 +98,6 @@
             scaled_overlaps = F.interpolate(scaled_overlaps.unsqueeze(0), scale_factor=1/remaining_factor, mode="linear", align_corners=True).squeeze(0)
 
         window_length = nominal_window_length if max_processing_resolution is None else min(nominal_window_length, max_processing_resolution)
-=======
-            scaled_tensor = F.interpolate(scaled_tensor.T.unsqueeze(0), scale_factor=1 / remaining_factor,
-                                          mode="linear", align_corners=True).squeeze(0).T
-
-            # do the same for overlap flags, except maxpool instead of avgpool so that none of the points that are scaled down overlap
-            scaled_overlaps = F.max_pool1d(scaled_overlaps, math.floor(downsample_factor),
-                                           math.floor(downsample_factor))
-
-            # interpolate so that if there is one neighboring that is positive, the interpolated value will be greater than 1
-            scaled_overlaps = F.interpolate(scaled_overlaps.unsqueeze(0), scale_factor=1 / remaining_factor,
-                                            mode="linear", align_corners=True).squeeze(0)
-
-        window_length = nominal_window_length if max_processing_resolution is None else min(nominal_window_length,
-                                                                                            max_processing_resolution)
->>>>>>> 6cf4ad7c
         window_step = max(1, math.floor(nominal_window_step / downsample_factor))
 
         window_avg_field_strength = F.avg_pool1d(torch.norm(scaled_tensor[:, :3], dim=1).unsqueeze(0), window_length,
@@ -135,13 +106,7 @@
 
         # generate the sliding windows as a tensor view, which is only actually loaded into memory when copied on demand
         window_data = scaled_tensor.unfold(size=window_length, step=window_step, dimension=0)
-<<<<<<< HEAD
         window_starts = (torch.arange(len(window_data), device=scaled_tensor.device) * window_step * downsample_factor).to(int)
-=======
-        window_starts = (
-                    torch.arange(len(window_data), device=scaled_tensor.device) * window_step * downsample_factor).to(
-            int)
->>>>>>> 6cf4ad7c
 
         window_frames = _sliding_frames(scaled_tensor, window_length, window_step)
 
@@ -153,7 +118,6 @@
                                                                   n_trial_axes)
 
         output = _batch_process(batch_size,
-<<<<<<< HEAD
                                        nominal_window_length,
                                        sample_spacing,
                                        threshold_frame_quality,
@@ -169,34 +133,14 @@
                                        window_vertical_directions,
                                        contains_existing)
         
-=======
-                                nominal_window_length,
-                                sample_spacing,
-                                threshold_frame_quality,
-                                threshold_diff,
-                                threshold_fit,
-                                threshold_walen_slope,
-                                threshold_flow_field_alignment,
-                                n_trial_axes,
-                                window_overlaps,
-                                window_data,
-                                window_frames,
-                                window_starts,
-                                window_vertical_directions,
-                                contains_existing)
-
->>>>>>> 6cf4ad7c
         if output is None:
             continue
 
         output_datasets.append(output)
 
-<<<<<<< HEAD
     if len(output_datasets) == 0:
         return None
 
-=======
->>>>>>> 6cf4ad7c
     return xarray.concat(output_datasets, dim="event")
 
 
@@ -213,11 +157,7 @@
     def __getitem__(self, idx):
         batch_indices = self.good_windows[idx * self.batch_size:(idx + 1) * self.batch_size]
         return self.window_data.index_select(0, batch_indices).transpose(1, 2).contiguous()
-<<<<<<< HEAD
     
-=======
-
->>>>>>> 6cf4ad7c
 
 def _batch_process(batch_size,
                    nominal_window_length,
@@ -234,10 +174,6 @@
                    window_starts,
                    window_vertical_directions,
                    contains_existing):
-<<<<<<< HEAD
-
-=======
->>>>>>> 6cf4ad7c
     window_mask = ~window_overlaps
 
     def execute_batched(function, dense=True):
@@ -260,24 +196,12 @@
             batch_output = function(batch_indices=batch_indices, batch_data=batch_data)
             if type(batch_output) != tuple:
                 batch_output = (batch_output,)
-<<<<<<< HEAD
             else:
                 batch_mask = batch_output[0]
                 batch_output = (batch_mask, *[x[batch_mask] for x in batch_output[1:]])
             batch_outputs.append(batch_output)
 
         combined_output = [torch.concat(x, dim=0) for x in zip(*batch_outputs)]
-=======
-            elif not dense:
-                batch_mask = batch_output[0]
-
-                batch_output = (batch_mask, *[x[batch_mask] for x in batch_output[1:]])
-
-            batch_outputs.append(batch_output)
-
-        combined_output = [torch.concat(x, dim=0) for x in zip(*batch_outputs)]
-        # print(len(good_windows), dense, combined_output, batch_outputs)
->>>>>>> 6cf4ad7c
         new_mask = combined_output[0]
         assert len(new_mask) == len(good_windows)
 
@@ -285,7 +209,6 @@
 
         if len(combined_output) > 1:
             combined_output = combined_output[1:]
-<<<<<<< HEAD
             new_good_windows = torch.nonzero(window_mask).flatten()
 
             if not dense:
@@ -299,49 +222,23 @@
             return combined_output[0] if len(combined_output) == 1 else combined_output
 
 
-=======
-
-            if not dense:
-                new_good_windows = torch.nonzero(window_mask).flatten()
-                combined_output = tuple(
-                    (torch.sparse_coo_tensor(new_good_windows.unsqueeze(0), x, (len(window_mask), *x.shape[1:]))
-                     for x in combined_output))
-            else:
-                combined_output = tuple(
-                    ((torch.empty((len(window_mask),) + x.shape[1:], device=x.device, dtype=x.dtype)) \
-                    .scatter(0, good_windows.reshape((-1, *([1] * (len(x.shape) - 1)))).expand(-1, *x.shape[1:]), x)
-                     for x in combined_output))
-
-            return combined_output[0] if len(combined_output) == 1 else combined_output
-
->>>>>>> 6cf4ad7c
     if ~torch.any(window_mask):
         return None
 
     execute_batched(partial(_get_inflection_point_mask,
-<<<<<<< HEAD
             window_vertical_directions=window_vertical_directions))
-=======
-                            window_vertical_directions=window_vertical_directions))
->>>>>>> 6cf4ad7c
 
     # todo: fix error when execute_batched with return values is given 0 good indices
     if ~torch.any(window_mask):
         return None
 
     window_frame_quality = execute_batched(partial(_get_frame_quality_mask,
-<<<<<<< HEAD
             threshold_frame_quality=threshold_frame_quality,
             window_frames=window_frames))
-=======
-                                                   threshold_frame_quality=threshold_frame_quality,
-                                                   window_frames=window_frames))
->>>>>>> 6cf4ad7c
 
     if ~torch.any(window_mask):
         return None
 
-<<<<<<< HEAD
     window_axes, window_error_diff, window_walen_slope, window_flow_field_alignment = execute_batched(partial(_find_axes,
             threshold_diff=threshold_diff,
             threshold_walen_slope=threshold_walen_slope,
@@ -349,21 +246,10 @@
             n_trial_axes=n_trial_axes,
             window_frames=window_frames,
             window_vertical_directions=window_vertical_directions))
-=======
-    window_axes, window_error_diff, window_walen_slope, window_flow_field_alignment = execute_batched(
-        partial(_find_axes,
-                threshold_diff=threshold_diff,
-                threshold_walen_slope=threshold_walen_slope,
-                threshold_flow_field_alignment=threshold_flow_field_alignment,
-                n_trial_axes=n_trial_axes,
-                window_frames=window_frames,
-                window_vertical_directions=window_vertical_directions))
->>>>>>> 6cf4ad7c
 
     if ~torch.any(window_mask):
         return None
 
-<<<<<<< HEAD
     window_map_Az, window_map_Bx, window_map_By, window_map_Bz,\
     window_map_Jx, window_map_Jy, window_map_Jz,\
     window_map_core_mask, window_error_fit = execute_batched(partial(_validate_map,
@@ -385,34 +271,12 @@
             continue
 
         contains_existing[start:start + nominal_window_length] = True
-=======
-
-
-    window_map_Az, window_map_Bx, window_map_By, window_map_Bz, \
-        window_map_Jx, window_map_Jy, window_map_Jz, \
-        window_map_core_mask, window_error_fit = execute_batched(partial(_validate_map,
-                                                                         window_axes=window_axes,
-                                                                         window_frames=window_frames,
-                                                                         window_walen_slope=window_walen_slope,
-                                                                         nominal_window_length=nominal_window_length,
-                                                                         sample_spacing=sample_spacing,
-                                                                         threshold_walen_slope=threshold_walen_slope,
-                                                                         threshold_fit=threshold_fit), dense=False)
-    window_error_fit = window_error_fit.to_dense()
-
-    remove_overlaps(contains_existing, nominal_window_length, window_error_diff, window_mask, window_starts)
->>>>>>> 6cf4ad7c
 
     if ~torch.any(window_mask):
         return None
 
     temporal_scale = torch.ones_like(window_starts) * nominal_window_length * sample_spacing
-<<<<<<< HEAD
     dx_dt = torch.linalg.norm(window_frames - (window_frames * window_axes).sum(dim=-1, keepdims=True) * window_axes, dim=-1)
-=======
-    dx_dt = torch.linalg.norm(window_frames - (window_frames * window_axes).sum(dim=-1, keepdims=True) * window_axes,
-                              dim=-1)
->>>>>>> 6cf4ad7c
     spatial_scale = dx_dt * temporal_scale
 
     remaining_indices = torch.nonzero(window_mask).flatten()
@@ -441,36 +305,13 @@
             map_Jx=(["event", "y", "x"], window_map_Jx.index_select(0, remaining_indices).to_dense().cpu().numpy()),
             map_Jy=(["event", "y", "x"], window_map_Jy.index_select(0, remaining_indices).to_dense().cpu().numpy()),
             map_Jz=(["event", "y", "x"], window_map_Jz.index_select(0, remaining_indices).to_dense().cpu().numpy()),
-<<<<<<< HEAD
             map_core_mask=(["event", "y", "x"], window_map_core_mask.index_select(0, remaining_indices).to_dense().cpu().numpy())
-=======
-            map_core_mask=(
-            ["event", "y", "x"], window_map_core_mask.index_select(0, remaining_indices).to_dense().cpu().numpy())
->>>>>>> 6cf4ad7c
         ),
     )
 
     return dataset
 
 
-<<<<<<< HEAD
-=======
-# @torch.jit.script
-def remove_overlaps(contains_existing, nominal_window_length, window_error_diff, window_mask, window_starts):
-    # sorted_indices = torch.argsort(window_starts, descending=False)
-
-    good_indices = torch.nonzero(window_mask).flatten()
-    for i in good_indices[torch.argsort(window_error_diff.index_select(0, good_indices), descending=False)]:
-        start = window_starts[i]
-
-        if torch.any(contains_existing[start:start + nominal_window_length]):
-            window_mask[i] = False
-            continue
-
-        contains_existing[start:start + nominal_window_length] = True
-
-
->>>>>>> 6cf4ad7c
 def _pack_data(magnetic_field, velocity, density, gas_pressure):
     # all arrays must have the same number of samples
     n_sample = len(magnetic_field)
@@ -485,7 +326,6 @@
     # convert all arrays to tensor so that numpy arrays can be given
     magnetic_field = torch.as_tensor(magnetic_field, dtype=torch.float32)
     velocity = torch.as_tensor(velocity, dtype=torch.float32)
-<<<<<<< HEAD
     density = torch.as_tensor(density, dtype=torch.float32).unsqueeze(1)
     gas_pressure = torch.as_tensor(gas_pressure, dtype=torch.float32).unsqueeze(1)
 
@@ -504,37 +344,6 @@
                threshold_walen_slope,
                threshold_flow_field_alignment,
                batch_indices,
-=======
-    density = torch.as_tensor(density, dtype=torch.float32)
-    gas_pressure = torch.as_tensor(gas_pressure, dtype=torch.float32).unsqueeze(1)
-
-    # alfven velocity is calculated based on v_A = |B|/sqrt(n_p m_p mu_0)
-    # constant factor 21.8114 assumes B is in nT and n_p is in cm^-3
-    # and v_A should be in km/s
-    alfven_velocity = (magnetic_field[:, :3] / torch.sqrt(density.unsqueeze(1))) * 21.8114
-    alfven_velocity = torch.where(density[:, None] == 0, torch.inf, alfven_velocity)
-
-    electric_field = -torch.cross(velocity, magnetic_field, dim=-1)
-
-    # combine needed data into one tensor
-    tensor = torch.concat([magnetic_field,
-                           velocity,
-                           alfven_velocity,
-                           electric_field,
-                           gas_pressure], dim=1)
-
-    assert not torch.any(torch.isnan(
-        tensor)), "Data contains missing values (nan). PyMFR does not automatically handle missing values. Instead, please keep track of which data points contain nans beforehand, interpolate or fill, and then remove flux ropes with intervals containing too many NaNs."
-
-    return tensor
-
-
-
-def _find_axes(batch_data,
-               batch_indices,
-               threshold_walen_slope,
-               threshold_flow_field_alignment,
->>>>>>> 6cf4ad7c
                threshold_diff,
                n_trial_axes,
                window_frames,
@@ -544,7 +353,6 @@
 
     # extract individual physical quantities
     batch_magnetic_field = batch_data[:, :, :3]
-<<<<<<< HEAD
     batch_gas_pressure = batch_data[:, :, 7]
 
     batch_normalized_potential = _calculate_normalized_potential(batch_magnetic_field, batch_vertical_directions)
@@ -554,21 +362,10 @@
                                                 batch_normalized_potential,
                                                 n_trial_axes,
                                                 return_residue=False)
-=======
-    batch_gas_pressure = batch_data[:, :, 12]
-
-    batch_normalized_potential = _calculate_normalized_potential(batch_magnetic_field, batch_vertical_directions)
-
-    batch_axes, axis_residue = _minimize_axis_residue(batch_magnetic_field,
-                                                      batch_vertical_directions,
-                                                      batch_normalized_potential,
-                                                      n_trial_axes)
->>>>>>> 6cf4ad7c
 
     axial_component = (batch_magnetic_field @ batch_axes.unsqueeze(-1)).squeeze(-1)
 
     batch_velocity = batch_data[:, :, 3:6]
-<<<<<<< HEAD
 
     batch_density = batch_data[:, :, 6]
     
@@ -603,35 +400,6 @@
     return mask, batch_axes, error_diff, walen_slope, flow_field_alignment
 
 
-=======
-    batch_alfven_velocity = batch_data[:, :, 6:9]
-
-    walen_slope, flow_field_alignment = _calculate_walen_slope(batch_frames, batch_alfven_velocity, batch_velocity)
-    walen_slope_mask = torch.abs(walen_slope) <= threshold_walen_slope
-
-    if threshold_flow_field_alignment is not None:
-        walen_slope_mask = walen_slope_mask | ((torch.abs(flow_field_alignment) >= threshold_flow_field_alignment) & (
-                    torch.abs(walen_slope) < 0.9))
-
-    alpha = torch.where(torch.abs(walen_slope) < threshold_walen_slope, 0, walen_slope ** 2).unsqueeze(1)
-
-    transverse_pressure = _calculate_transverse_pressure(torch.linalg.norm(batch_magnetic_field, dim=-1),
-                                                         axial_component,
-                                                         batch_gas_pressure,
-                                                         alpha)
-
-    axis_residue = _calculate_residue_diff(batch_normalized_potential, axial_component)
-    error_diff = _calculate_residue_diff(batch_normalized_potential, transverse_pressure)
-
-    # eliminate events where the transverse pressure tends to decrease
-    overall_sign = torch.sign(torch.mean(transverse_pressure * batch_normalized_potential, dim=-1) / torch.mean(batch_normalized_potential ** 2, dim=-1))
-
-    # combine all the masks
-    mask = walen_slope_mask & (axis_residue <= threshold_diff) & (error_diff <= threshold_diff) & (overall_sign == 1)
-    return mask, batch_axes, error_diff, walen_slope, flow_field_alignment
-
-
->>>>>>> 6cf4ad7c
 def _calculate_transverse_pressure(B_magnitude, B_transverse, Pgas, alpha):
     transverse_magnetic_pressure = (B_transverse * 1e-9) ** 2 / (2 * 1.25663706212e-6) * 1e9
     isotropic_magnetic_pressure = (B_magnitude * 1e-9) ** 2 / (2 * 1.25663706212e-6) * 1e9
@@ -648,11 +416,6 @@
 def _get_inflection_point_mask(batch_data, batch_indices, window_vertical_directions):
     batch_vertical_directions = window_vertical_directions.index_select(0, batch_indices)
     batch_magnetic_field = batch_data[:, :, :3]
-<<<<<<< HEAD
-=======
-
-    batch_normalized_potential = _calculate_normalized_potential(batch_magnetic_field, batch_vertical_directions)
->>>>>>> 6cf4ad7c
 
 
     return _count_inflection_points(batch_magnetic_field, batch_vertical_directions) == 1
@@ -666,7 +429,6 @@
 
     frame_quality = _calculate_frame_quality(batch_frames, batch_magnetic_field, batch_velocity, batch_electric_field)
     return frame_quality > threshold_frame_quality, frame_quality
-<<<<<<< HEAD
     
 
 def _validate_map(batch_indices,
@@ -735,74 +497,6 @@
     time_elapsed = nominal_window_length * sample_spacing
     dx_dt = torch.linalg.norm(frames - (frames * axes).sum(dim=-1, keepdims=True) * axes, dim=-1)
 
-=======
-
-
-def _validate_map(batch_indices,
-                  batch_data,
-                  window_axes,
-                  window_frames,
-                  window_walen_slope,
-                  nominal_window_length,
-                  sample_spacing,
-                  threshold_walen_slope,
-                  threshold_fit):
-    batch_axes = window_axes.index_select(0, batch_indices)
-    batch_frames = window_frames.index_select(0, batch_indices)
-    batch_walen_slope = window_walen_slope.index_select(0, batch_indices)
-
-    reconstructed_map = _generate_map(batch_data,
-                                      batch_axes,
-                                      batch_frames,
-                                      batch_walen_slope,
-                                      nominal_window_length,
-                                      sample_spacing,
-                                      threshold_walen_slope)
-
-    mask_fit = reconstructed_map.error_fit <= threshold_fit
-
-    y_observed = reconstructed_map.magnetic_potential.shape[-2] // 2
-
-    sign = torch.sign(reconstructed_map.magnetic_potential[:, y_observed, :].mean(dim=1))
-
-    closed_values = torch.abs(
-        torch.where(reconstructed_map.core_mask, reconstructed_map.magnetic_potential * sign[:, None, None], torch.nan))
-    peak_closed_value = torch.nan_to_num(closed_values, -torch.inf).flatten(-2).amax(dim=-1)
-    peak_observed_value = torch.nan_to_num(closed_values, -torch.inf)[:, y_observed, :].amax(dim=-1)
-    minimum_closed_value = torch.nan_to_num(closed_values, torch.inf).flatten(-2).amin(dim=-1)
-    minimum_observed_value = torch.nan_to_num(closed_values, torch.inf).flatten(-2).amin(dim=-1)
-
-    height = torch.any(reconstructed_map.core_mask, dim=-1).to(float).sum(dim=-1)
-    width = torch.any(reconstructed_map.core_mask, dim=-2).to(float).sum(dim=-1)
-
-    mask_closed = (height > 3) & (width > 3) & (minimum_closed_value < peak_observed_value)
-
-    mask_valid = ~torch.any(
-        (torch.isnan(reconstructed_map.magnetic_potential) | torch.isinf(reconstructed_map.magnetic_potential)).flatten(
-            -2), dim=-1)
-
-    return mask_fit & mask_closed & mask_valid, \
-        reconstructed_map.magnetic_potential, reconstructed_map.magnetic_field_x, reconstructed_map.magnetic_field_y, reconstructed_map.magnetic_field_z, \
-        reconstructed_map.current_density_x, reconstructed_map.current_density_y, reconstructed_map.current_density_z, \
-        reconstructed_map.core_mask, reconstructed_map.error_fit
-
-
-def _generate_map(data,
-                  axes,
-                  frames,
-                  walen_slope,
-                  nominal_window_length,
-                  sample_spacing,
-                  threshold_walen_slope):
-    batch_magnetic_field = data[:, :, :3]
-    batch_gas_pressure = data[:, :, 12]
-
-    alpha = walen_slope ** 2
-
-    time_elapsed = nominal_window_length * sample_spacing
-    dx_dt = torch.linalg.norm(frames - (frames * axes).sum(dim=-1, keepdims=True) * axes, dim=-1)
-
->>>>>>> 6cf4ad7c
     dt = time_elapsed / data.shape[-2]
     dx = dx_dt * dt
 
@@ -810,19 +504,11 @@
     y_axis = F.normalize(torch.cross(axes, x_axis, dim=-1), dim=-1)
     basis = torch.stack([x_axis, y_axis, axes], dim=-1)
 
-<<<<<<< HEAD
     resolution = 11
 
     reconstructed_map = reconstruct_map(batch_magnetic_field @ basis, batch_gas_pressure, alpha=alpha,
                                             sample_spacing=dx, poly_order=2, resolution=resolution)
                                             
-=======
-    resolution = 15
-
-    reconstructed_map = reconstruct_map(batch_magnetic_field @ basis, batch_gas_pressure, alpha=alpha,
-                                        sample_spacing=dx, poly_order=2, resolution=resolution)
-
->>>>>>> 6cf4ad7c
     return reconstructed_map
 
 
@@ -833,24 +519,12 @@
 
     Bx, By, Bz = magnetic_field[..., 0], magnetic_field[..., 1], magnetic_field[..., 2]
     coefficients = [[By ** 2 + Bz ** 2, -Bx * By, -Bx * Bz],
-<<<<<<< HEAD
         [-Bx * By, Bx ** 2 + Bz ** 2, -By * Bz],
         [-Bx * Bz, -By * Bz, Bx ** 2 + By ** 2]]
     coefficient_matrix = torch.zeros((*tensor.shape[:-2], int(math.floor((tensor.shape[-2] - window_length) / window_step + 1)), 3, 3), device=tensor.device, dtype=tensor.dtype)
     for i in range(3):
         for j in range(3):
             coefficient_matrix[..., i, j] = F.avg_pool1d(coefficients[i][j].unsqueeze(-2), window_length, window_step).squeeze(-2)
-=======
-                    [-Bx * By, Bx ** 2 + Bz ** 2, -By * Bz],
-                    [-Bx * Bz, -By * Bz, Bx ** 2 + By ** 2]]
-    coefficient_matrix = torch.zeros(
-        (*tensor.shape[:-2], int(math.floor((tensor.shape[-2] - window_length) / window_step + 1)), 3, 3),
-        device=tensor.device, dtype=tensor.dtype)
-    for i in range(3):
-        for j in range(3):
-            coefficient_matrix[..., i, j] = F.avg_pool1d(coefficients[i][j].unsqueeze(-2), window_length,
-                                                         window_step).squeeze(-2)
->>>>>>> 6cf4ad7c
 
     dependent_values = torch.cross(electric_field, magnetic_field, dim=-1)
     dependent_values = F.avg_pool1d(dependent_values.T, window_length, window_step).T
@@ -865,11 +539,7 @@
 
 
 def _calculate_frame_quality(frames, magnetic_field, velocity, electric_field):
-<<<<<<< HEAD
     electric_field = -torch.cross(velocity, magnetic_field, dim=-1)
-=======
-    electric_field = -torch.cross(velocity, magnetic_field, dim=2)
->>>>>>> 6cf4ad7c
 
     remaining_electric_field = -torch.cross(velocity - frames.unsqueeze(1), magnetic_field, dim=2)
 
@@ -883,47 +553,12 @@
     # use avg magnetic field as initial guess
     initial_guess = magnetic_field.mean(dim=-2)
     # ensure perpendicular to vertical direction
-<<<<<<< HEAD
     initial_guess = initial_guess - (initial_guess * vertical_directions).sum(dim=-1, keepdims=True) * vertical_directions
     initial_axes = F.normalize(initial_guess, dim=-1)
     # generate trial axes by rotating <B> around the vertical axis (we expect z to be <B> +- 90 degrees around y, since <Bz> should be positive)
     alternative_directions = F.normalize(torch.cross(vertical_directions, initial_axes, dim=-1), dim=-1)
     angle = torch.linspace(-np.pi / 2, np.pi / 2, n_trial_axes, device=initial_axes.device).reshape(1, n_trial_axes, 1)
     trial_axes = F.normalize(initial_axes.unsqueeze(1) * torch.cos(angle) + alternative_directions.unsqueeze(1) * torch.sin(angle), dim=-1)
-=======
-    initial_guess = initial_guess - (initial_guess * vertical_directions).sum(dim=-1,
-                                                                              keepdims=True) * vertical_directions
-    axes = F.normalize(initial_guess, dim=-1)
-
-    axes, residue = _minimize_axis_residue_narrower(magnetic_field, vertical_directions, potential, n_trial_axes, axes)
-
-    if return_residue:
-        return axes, residue
-    else:
-        return axes
-
-
-def _calculate_residue_map(magnetic_field, trial_axes, potential):
-    difference_vectors = torch.stack(
-        [_calculate_folding_differences(potential, magnetic_field[:, :, i]) for i in range(3)], dim=-1)
-
-    differences = difference_vectors @ trial_axes.transpose(1, 2)
-    axial = magnetic_field @ trial_axes.transpose(1, 2)
-
-    min_axial, max_axial = torch.aminmax(axial, dim=1)
-    axial_range = max_axial - min_axial
-    error_diff = torch.sqrt(torch.mean((differences) ** 2, dim=1)) / axial_range
-
-    return error_diff
-
-
-def _minimize_axis_residue_narrower(magnetic_field, vertical_directions, potential, n_trial_axes, initial_axes):
-    # generate trial axes by rotating <B> around the vertical axis (we expect z to be <B> +- 90 degrees around y, since <Bz> should be positive)
-    alternative_directions = F.normalize(torch.cross(vertical_directions, initial_axes, dim=-1), dim=-1)
-    angle = torch.linspace(-np.pi / 2, np.pi / 2, n_trial_axes, device=initial_axes.device).reshape(1, n_trial_axes, 1)
-    trial_axes = F.normalize(
-        initial_axes.unsqueeze(1) * torch.cos(angle) + alternative_directions.unsqueeze(1) * torch.sin(angle), dim=-1)
->>>>>>> 6cf4ad7c
 
     # For determining the axis we only use magnetic field data, not gas pressure
     # This is because gas pressure error diff is not affected by rotations about the y axis
@@ -966,20 +601,6 @@
     integration_weight = integration_weight.reshape(1, 1, -1)
     window_avg_field = torch.conv1d(scaled_tensor[:, :3].T.unsqueeze(1), weight=integration_weight, stride=window_step).squeeze(1).T
 
-<<<<<<< HEAD
-=======
-def _sliding_vertical_directions(scaled_tensor, window_length, window_step, windows, window_frames,
-                                 window_avg_field_strength, batch_size, n_trial_axes):
-    # use conv1d kernel to perform trapezoid integration
-    integration_weight = torch.ones(window_length, dtype=scaled_tensor.dtype, device=scaled_tensor.device)
-    integration_weight[0] = 1 / 2
-    integration_weight[-1] = 1 / 2
-    integration_weight = integration_weight / integration_weight.sum()
-    integration_weight = integration_weight.reshape(1, 1, -1)
-    window_avg_field = torch.conv1d(scaled_tensor[:, :3].T.unsqueeze(1), weight=integration_weight,
-                                    stride=window_step).squeeze(1).T
-
->>>>>>> 6cf4ad7c
     avg_field_direction = F.normalize(window_avg_field, dim=-1)
     path_direction = -F.normalize(window_frames, dim=-1)
     cross_product = torch.cross(avg_field_direction, path_direction, dim=-1)
@@ -988,12 +609,7 @@
     # compare ratio of average along guessed vertical direction and the one perpendicular. if less than 10x difference, not well determined
     perpendicular_direction = F.normalize(torch.cross(path_direction, vertical_directions, dim=-1), dim=-1)
     ratio = (window_avg_field * perpendicular_direction).sum(dim=-1) / window_avg_field_strength
-<<<<<<< HEAD
     too_close = (ratio < 0.1) | (torch.norm(vertical_directions, dim=-1) == 0)  # also too close if norm of vertical direction is 0
-=======
-    too_close = (ratio < 0.1) | (
-                torch.norm(vertical_directions, dim=-1) == 0)  # also too close if norm of vertical direction is 0
->>>>>>> 6cf4ad7c
 
     too_close_indices = torch.nonzero(too_close).flatten()
 
@@ -1010,7 +626,6 @@
         basis_vectors.scatter_(dim=1, index=too_close_path_directions.abs().argmin(dim=-1, keepdim=True), value=1)
 
         # guaranteed perpendicular to too_close_path_directions and nonzero as long as velocity is nonzero
-<<<<<<< HEAD
         arbitrary_perpendicular_directions = F.normalize(torch.cross(basis_vectors, too_close_path_directions, dim=-1), dim=-1)
 
         # to be used for linear combinations for vertical trials
@@ -1020,26 +635,9 @@
 
         angle = torch.linspace(-np.pi / 2, np.pi / 2, n_vertical_trials, device=arbitrary_perpendicular_directions.device).reshape(1, n_vertical_trials, 1)
         possible_vertical_directions = F.normalize(arbitrary_perpendicular_directions.unsqueeze(1) * torch.cos(angle) + alternative_directions.unsqueeze(1) * torch.sin(angle), dim=-1)
-=======
-        arbitrary_perpendicular_directions = F.normalize(torch.cross(basis_vectors, too_close_path_directions, dim=-1),
-                                                         dim=-1)
-
-        # to be used for linear combinations for vertical trials
-        alternative_directions = F.normalize(
-            torch.cross(arbitrary_perpendicular_directions, too_close_path_directions, dim=-1), dim=-1)
-
-        n_vertical_trials = 180
-
-        angle = torch.linspace(-np.pi / 2, np.pi / 2, n_vertical_trials,
-                               device=arbitrary_perpendicular_directions.device).reshape(1, n_vertical_trials, 1)
-        possible_vertical_directions = F.normalize(
-            arbitrary_perpendicular_directions.unsqueeze(1) * torch.cos(angle) + alternative_directions.unsqueeze(
-                1) * torch.sin(angle), dim=-1)
->>>>>>> 6cf4ad7c
 
         # ensure that x unit points opposite direction of frames
-        x_unit = F.normalize(torch.cross(possible_vertical_directions, too_close_mean_directions.unsqueeze(1), dim=-1),
-                             dim=-1)
+        x_unit = F.normalize(torch.cross(possible_vertical_directions, too_close_mean_directions.unsqueeze(1), dim=-1), dim=-1)
         x_unit_sign = -torch.sign((x_unit * too_close_frames.unsqueeze(1)).sum(dim=-1, keepdim=True))
         possible_vertical_directions *= x_unit_sign
 
@@ -1063,40 +661,22 @@
             axis_batch_field = torch.repeat_interleave(too_close_field, axis_batch_size, dim=0)
 
             # looks like [axis1a, axis1b, axis1c, axis2a, axis2b, axis2c]
-<<<<<<< HEAD
             axis_batch_directions = possible_vertical_directions[:, i_axis_batch:i_axis_batch + axis_batch_size, :].reshape(-1, 3)
 
             axis_batch_potential = _calculate_normalized_potential(axis_batch_field,
                                                                    axis_batch_directions)
             axis_batch_inflection_mask = (_count_inflection_points(axis_batch_field, axis_batch_directions) == 1) & (torch.abs(axis_batch_potential[..., -1]) < torch.abs(axis_batch_potential).amax(dim=-1) * .1)
-=======
-            axis_batch_directions = possible_vertical_directions[:, i_axis_batch:i_axis_batch + axis_batch_size,
-                                    :].reshape(-1, 3)
-
-            axis_batch_potential = _calculate_normalized_potential(axis_batch_field,
-                                                                   axis_batch_directions)
-            axis_batch_inflection_mask = (_count_inflection_points(axis_batch_potential) == 1) & (
-                        torch.abs(axis_batch_potential[..., -1]) < torch.abs(axis_batch_potential).amax(dim=-1) * .1)
->>>>>>> 6cf4ad7c
 
             axis_batch_min_residue = torch.ones(len(axis_batch_directions),
                                                 dtype=axis_batch_directions.dtype,
                                                 device=axis_batch_directions.device) * torch.inf
 
             if torch.any(axis_batch_inflection_mask):
-<<<<<<< HEAD
                 axis_batch_min_residue[axis_batch_inflection_mask] = _minimize_axis_residue(axis_batch_field[axis_batch_inflection_mask],
                                                         axis_batch_directions[axis_batch_inflection_mask],
                                                         axis_batch_potential[axis_batch_inflection_mask],
                                                         n_trial_axes)[1]
 
-=======
-                axis_batch_min_residue[axis_batch_inflection_mask] = \
-                _minimize_axis_residue(axis_batch_field[axis_batch_inflection_mask],
-                                       axis_batch_directions[axis_batch_inflection_mask],
-                                       axis_batch_potential[axis_batch_inflection_mask],
-                                       n_trial_axes)[1]
->>>>>>> 6cf4ad7c
 
             # each entry of minimum_residues looks like
             # [[residue1a, residue1b, residue1c], [residue2a, residue2b, residue2c]]
@@ -1107,8 +687,7 @@
         assert min_residue.shape == (n_too_close, n_vertical_trials)
         argmin = min_residue.argmin(dim=-1)
         index = argmin.view((*argmin.shape, 1, 1)).expand((*argmin.shape, 1, 3))
-        vertical_directions.scatter_(0, too_close_batch_indices.unsqueeze(1).expand(-1, 3),
-                                     possible_vertical_directions.gather(-2, index).squeeze(-2))
+        vertical_directions.scatter_(0, too_close_batch_indices.unsqueeze(1).expand(-1, 3), possible_vertical_directions.gather(-2, index).squeeze(-2))
     return vertical_directions
 
 
@@ -1124,7 +703,6 @@
 
 def _calculate_walen_slope(batch_frames, alfven_velocity, velocity):
     remaining_flow = (velocity - batch_frames.unsqueeze(1))
-<<<<<<< HEAD
 
     # simple linear regression slope with y intercept fixed at 0
     walen_slope = (remaining_flow.flatten(1) * alfven_velocity.flatten(1)).sum(dim=1) / (alfven_velocity.flatten(1) ** 2).sum(dim=1)
@@ -1136,46 +714,21 @@
 
 
 def _count_inflection_points(magnetic_field, vertical_directions):
-=======
-
-    # simple linear regression slope with y intercept fixed at 0
-    walen_slope = (remaining_flow.flatten(1) * alfven_velocity.flatten(1)).sum(dim=1) / (
-                alfven_velocity.flatten(1) ** 2).sum(dim=1)
-
-    # this is equivalent to pearson correlation except forcing y intercept to be 0
-    field_alignment = (
-                F.normalize(remaining_flow.flatten(1), dim=1) * F.normalize(alfven_velocity.flatten(1), dim=1)).sum(
-        dim=1)
-
-    return walen_slope, field_alignment
-
-
-def _count_inflection_points(potential):
->>>>>>> 6cf4ad7c
     # stricter smoothing than the original algorithm,
     # because this implementation relies more heavily on having only a single inflection point
     # since it does no trimming of the window size.
     # based on my testing, doing this does not drastically reduce the number of quality flux ropes
     # but it does greatly increase the quality of the flux ropes that are detected - H. Farooki
 
-<<<<<<< HEAD
     magnetic_field_y = (magnetic_field * vertical_directions.unsqueeze(dim=-2)).sum(dim=-1)
 
     kernel_size = max(magnetic_field_y.shape[-1] // 10, 1)
     
-=======
-    kernel_size = max(potential.shape[-1] // 10, 1)
-
->>>>>>> 6cf4ad7c
     if kernel_size % 2 == 0:
         kernel_size += 1
 
     # simple moving average
-<<<<<<< HEAD
     smoothed = F.avg_pool1d(magnetic_field_y,
-=======
-    smoothed = F.avg_pool1d(potential,
->>>>>>> 6cf4ad7c
                             kernel_size=kernel_size,
                             padding=kernel_size // 2,
                             count_include_pad=False,
