--- conflicted
+++ resolved
@@ -5,19 +5,12 @@
 import matplotlib.pyplot as plt
 import torch
 import torch.nn.functional as F
-<<<<<<< HEAD
-=======
-import math
->>>>>>> 6cf4ad7c
 from torch.profiler import profile, record_function, ProfilerActivity
 
 
 class ReconstructedMap():
     def __init__(self, error_fit,
-<<<<<<< HEAD
                  fit_coeffs,
-=======
->>>>>>> 6cf4ad7c
                  magnetic_potential,
                  magnetic_field_x,
                  magnetic_field_y,
@@ -28,10 +21,7 @@
                  gas_pressure,
                  core_mask) -> None:
         self.error_fit = error_fit
-<<<<<<< HEAD
         self.fit_coeffs = fit_coeffs
-=======
->>>>>>> 6cf4ad7c
         self.magnetic_potential = magnetic_potential
         self.magnetic_field_x = magnetic_field_x
         self.magnetic_field_y = magnetic_field_y
@@ -43,14 +33,9 @@
         self.core_mask = core_mask
 
 
-<<<<<<< HEAD
 
 def reconstruct_map(magnetic_field_observed, gas_pressure_observed, sample_spacing, alpha=None,
                               resolution = 21, poly_order: int = 3, aspect_ratio: float = 1):
-=======
-def reconstruct_map(magnetic_field_observed, gas_pressure_observed, sample_spacing, alpha=None,
-                    resolution=21, poly_order: int = 3, aspect_ratio: float = 1):
->>>>>>> 6cf4ad7c
     magnetic_field_observed = torch.as_tensor(magnetic_field_observed)
     dtype = magnetic_field_observed.dtype
     device = magnetic_field_observed.device
@@ -60,7 +45,6 @@
     alpha = torch.as_tensor(alpha, dtype=dtype, device=device).reshape(gas_pressure_observed.shape[:-1] + (1,))
     sample_spacing = torch.as_tensor(sample_spacing, dtype=dtype, device=device)
 
-<<<<<<< HEAD
     return _reconstruct_map(magnetic_field_observed,
                                             gas_pressure_observed,
                                             sample_spacing,
@@ -104,217 +88,8 @@
     edge_weight = (1 - center_weight) / 2
     solution[..., 1:-1] = center_weight * solution[..., 1:-1] + edge_weight * (solution[..., :-2] + solution[..., 2:])
     return solution
-=======
-    with torch.jit.optimized_execution(True):
-        return _reconstruct_map(magnetic_field_observed,
-                                gas_pressure_observed,
-                                sample_spacing,
-                                alpha,
-                                resolution,
-                                poly_order,
-                                aspect_ratio)
-
-
-@torch.jit.script
-def _laplacian(potential, potential_peak, poly_order: int, field_line_quantity_coeffs):
-    tail_coefficient_left = field_line_quantity_coeffs[..., 0]
-    tail_exponent_left = field_line_quantity_coeffs[..., 1] / tail_coefficient_left
-    peak_sign = torch.sign(potential_peak)
-
-    return torch.where(torch.sign(potential) == peak_sign.unsqueeze(-1),
-                       (torch.stack([i * potential ** (i - 1) for i in range(1, poly_order + 1)],
-                                    dim=-1) @ field_line_quantity_coeffs[..., 1:].unsqueeze(-1)).squeeze(-1),
-                       (tail_coefficient_left * tail_exponent_left).unsqueeze(-1) * torch.exp(
-                           tail_exponent_left.unsqueeze(-1) * potential))
-
-
-@torch.jit.script
-def _polyfit(potential, quantity, polyorder: int):
-    x = torch.stack([potential ** i for i in range(polyorder + 1)], dim=-1)
-
-    coeffs = torch.linalg.lstsq(x, quantity).solution
-    return coeffs
-
-
-@torch.jit.script
-def _evaluate_fit_values(coeffs, potential, peak_sign):
-    tail_coefficient_left = coeffs[..., 0]
-    tail_exponent_left = coeffs[..., 1] / tail_coefficient_left
-
-    return torch.where(torch.sign(potential) == peak_sign.reshape(
-        peak_sign.shape + (1,) * (len(potential.shape) - len(peak_sign.shape))),
-                       (torch.stack([potential ** i for i in range(coeffs.shape[-1])], dim=-1) @ coeffs.unsqueeze(
-                           -1)).squeeze(-1),
-                       tail_coefficient_left.unsqueeze(-1) * torch.exp(tail_exponent_left.unsqueeze(-1) * potential))
-
-
-@torch.jit.script
-def _three_point_smooth(solution, height: float):
-    # note: this is an in-place operation
-    center_weight = 1 - abs(height) / 3
-    edge_weight = (1 - center_weight) / 2
-    solution[..., 1:-1] = center_weight * solution[..., 1:-1] + edge_weight * (solution[..., :-2] + solution[..., 2:])
-    return solution
-
-
-@torch.jit.script
-def _second_derivative(solution, dx: int = 1):
-    result = torch.empty_like(solution)
-    result[..., 1:-1] = solution[..., 2:] - 2 * solution[..., 1:-1] + solution[..., :-2]
-    result[..., 0] = 2 * solution[..., 0] - 5 * solution[..., 1] + 4 * solution[..., 2] - solution[..., 3]
-    result[..., -1] = 2 * solution[..., -1] - 5 * solution[..., -1 - 1] + 4 * solution[..., -1 - 2] - solution[
-        ..., -1 - 3]
-    return result / dx ** 2
-
-
-@torch.jit.script
-def _generate_connection_map(potential):
-    # generate connection map consisting of highest measured A connecting to point
-
-    ny, nx = potential.shape[-2], potential.shape[-1]
-
-    original_shape = potential.shape
-    if len(original_shape) == 2:
-        potential = potential.unsqueeze(0)
-    potential = potential.reshape(-1, ny, nx)
-
-    observed_potential = potential[..., ny // 2, :]
-    peak_position = torch.abs(observed_potential).argmax(dim=-1)
-    peak_values = observed_potential.gather(-1, peak_position.unsqueeze(-1)).squeeze(-1)
-
-    relative_potential = potential / peak_values[:, None, None]
-    relative_potential = torch.where(torch.isnan(relative_potential), torch.inf, relative_potential)
-
-    visited = torch.zeros_like(relative_potential)
-
-    # initial strip first
-    visited[..., ny // 2, :].scatter_(-1, peak_position.unsqueeze(-1), 1)
-
-    while True:
-        # find largest graph value amongst the nearest pixels
-        peak_neighbor_values = F.max_pool2d(visited, 3, 1, padding=1)
-
-        # cap to the actual value at that spot
-        visited_new = torch.minimum(peak_neighbor_values, relative_potential)
-
-        # if neighbor is maximum visited, and this would be the new maximum, increase above current maximum
-        peak_values = visited.flatten(-2).amax(dim=-1)[:, None, None]
-        neighbor_is_maximum = (peak_values == peak_neighbor_values)
-        greatest_increase_position = torch.where(neighbor_is_maximum, relative_potential, 0).flatten(-2).argmax(dim=-1,
-                                                                                                                keepdim=True)
-        # for greatest increase position neighboring current maximum, set to relative_potential at that position even if it is higher than the peak neighbor value
-        # where there is no such position, this should have no effect
-        visited_new.flatten(-2).scatter_(-1, greatest_increase_position,
-                                         relative_potential.flatten(-2).gather(-1, greatest_increase_position))
-
-        # only change if more than current value
-        visited_new = torch.maximum(visited, visited_new)
-
-        if torch.all(visited == visited_new):
-            break
-
-        visited = visited_new
-
-    # occurs when there are 2+ cores embedded in an outer closed loop (e.g. merging flux rope)
-    # pick biggest value that is less than peak
-    interior_cutoff = torch.where((relative_potential > visited), visited, 0).flatten(-2).amax(dim=-1)
-
-    # outermost open field line
-    exterior_cutoff = (torch.concat([visited[..., 0, :],
-                                     visited[..., -1, :],
-                                     visited[..., :, 0],
-                                     visited[..., :, -1]], dim=-1)).amax(dim=-1)
-
-    cutoff = torch.maximum(interior_cutoff, exterior_cutoff)
-    # cutoff = exterior_cutoff
-
-    core_mask = visited > cutoff[..., None, None]
-
-    return core_mask.reshape(original_shape)
-
-
-@torch.jit.script
-def _reconstruct_map(magnetic_field_observed,
-                     gas_pressure_observed,
-                     pixel_width,
-                     alpha,
-                     resolution: int = 21,
-                     poly_order: int = 3,
-                     aspect_ratio: float = 1):
-    original_resolution = magnetic_field_observed.shape[-2]
-
-    # smooth
-    filter_length = max(1, original_resolution // 10)
-    if filter_length % 2 == 0:
-        filter_length += 1
-    magnetic_field_observed = F.avg_pool1d(
-        magnetic_field_observed.reshape(-1, original_resolution, 3).transpose(-1, -2),
-        kernel_size=filter_length,
-        stride=1,
-        padding=filter_length // 2,
-        count_include_pad=False).transpose(-1, -2).reshape(
-        magnetic_field_observed.shape[:-2] + (original_resolution, 3))
-    gas_pressure_observed = F.avg_pool1d(gas_pressure_observed.reshape(-1, 1, original_resolution),
-                                         kernel_size=filter_length,
-                                         stride=1,
-                                         padding=filter_length // 2,
-                                         count_include_pad=False).reshape(
-        gas_pressure_observed.shape[:-1] + (original_resolution,))
-
-    # rescale
-    magnetic_field_observed = F.interpolate(
-        magnetic_field_observed.reshape(-1, original_resolution, 3).transpose(-1, -2),
-        resolution, mode="linear", align_corners=True
-        ).transpose(-1, -2).reshape(magnetic_field_observed.shape[:-2] + (resolution, 3))
-    gas_pressure_observed = F.interpolate(gas_pressure_observed.reshape(-1, 1, original_resolution),
-                                          resolution, mode="linear", align_corners=True
-                                          ).reshape(gas_pressure_observed.shape[:-1] + (resolution,))
-
-    dx = 1
-
-    magnetic_potential_observed = torch.zeros_like(magnetic_field_observed[..., 1])
-    magnetic_potential_observed[..., 1:] = torch.cumulative_trapezoid(-magnetic_field_observed[..., 1], dx=dx)
-    scale_factor = torch.abs(magnetic_potential_observed.mean(dim=-1))
-    magnetic_potential_observed = magnetic_potential_observed / scale_factor.unsqueeze(-1)
-    magnetic_field_observed = magnetic_field_observed / scale_factor.unsqueeze(-1).unsqueeze(-1)
-    gas_pressure_observed = gas_pressure_observed / scale_factor.unsqueeze(-1)
-
-    # 1 mu_0 nPa = 1256.637 nT^2
-    field_line_quantity_observed = -(((scipy.constants.mu_0 * 1256.637) / (1 - alpha)) * gas_pressure_observed \
-                                     + torch.linalg.norm(magnetic_field_observed, dim=-1) ** 2 / 2 * (
-                                                 alpha / (1 - alpha)) \
-                                     + magnetic_field_observed[..., 2] ** 2 / 2)
-
-    potential_peak = magnetic_potential_observed.gather(-1, torch.abs(magnetic_potential_observed).argmax(dim=-1,
-                                                                                                          keepdim=True)).squeeze(-1)
-    peak_sign = torch.sign(potential_peak)
-
-    field_line_quantity_coeffs = _polyfit(magnetic_potential_observed, field_line_quantity_observed, poly_order)
-
-    field_line_quantity_fit = _evaluate_fit_values(field_line_quantity_coeffs, magnetic_potential_observed, peak_sign)
-    field_line_quantity_fit_min, field_line_quantity_fit_max = torch.aminmax(field_line_quantity_observed, dim=-1)
-    error_fit = torch.sqrt(torch.mean((field_line_quantity_observed - field_line_quantity_fit) ** 2, dim=-1))
-    error_fit = error_fit / (field_line_quantity_fit_max - field_line_quantity_fit_min)
-
-    # require derivative to be positive at tail
-    error_fit = torch.where(torch.sign(-field_line_quantity_coeffs[..., 1]) == peak_sign.squeeze(-1), error_fit,
-                            torch.inf)
-
-    d2_dx2 = _second_derivative
-    second_derivative_x = d2_dx2(magnetic_potential_observed)
-
-    magnetic_potential_observed = magnetic_potential_observed
-    first_derivative_y_observed = magnetic_field_observed[..., 0]  # Bx
-    laplacian_observed = _laplacian(magnetic_potential_observed,
-                                    potential_peak,
-                                    poly_order,
-                                    field_line_quantity_coeffs)
-
-    second_derivative_y_observed = laplacian_observed - second_derivative_x
->>>>>>> 6cf4ad7c
-
-
-<<<<<<< HEAD
+
+
 #@torch.jit.script
 def _second_derivative(solution, dx: int = 1):
     result = torch.empty_like(solution)
@@ -501,35 +276,11 @@
             height = i / (extrapolation_length * extra_steps)
 
             potential = _three_point_smooth(potential + first_derivative_y * dy + (1 / 2) * second_derivative_y * (dy ** 2), height)
-=======
-    extrapolation_length = int(magnetic_field_observed.shape[-2] * aspect_ratio // 2)
-
-    output_map = torch.nan * torch.empty(
-        magnetic_field_observed.shape[:-2] + (extrapolation_length * 2 + 1, magnetic_potential_observed.shape[-1]),
-        dtype=magnetic_field_observed.dtype, device=magnetic_field_observed.device)
-    output_map[..., extrapolation_length, :] = magnetic_potential_observed
-
-    for direction in (-1, 1):
-        dy = dx / extra_steps * direction
-
-        potential = magnetic_potential_observed
-
-        first_derivative_y = first_derivative_y_observed
-
-        second_derivative_y = second_derivative_y_observed
-
-        for i in range(1, extrapolation_length * extra_steps + 1):
-            height = i / (extrapolation_length * extra_steps)
-
-            potential = _three_point_smooth(
-                potential + first_derivative_y * dy + (1 / 2) * second_derivative_y * (dy ** 2), height)
->>>>>>> 6cf4ad7c
 
             first_derivative_y = _three_point_smooth(first_derivative_y + second_derivative_y * dy, height)
 
             second_derivative_x = d2_dx2(potential)
             second_derivative_y = _laplacian(potential,
-<<<<<<< HEAD
                                              peak_sign,
                                              poly_order,
                                              field_line_quantity_coeffs)\
@@ -544,39 +295,11 @@
     magnetic_field_z = _evaluate_fit_values(magnetic_field_z_fit, output_map.flatten(-2), peak_sign).reshape(output_map.shape) * scale_factor[..., None, None]
     gas_pressure_fit = _polyfit(magnetic_potential_observed, gas_pressure_observed, poly_order)
     gas_pressure = _evaluate_fit_values(gas_pressure_fit, output_map.flatten(-2), peak_sign).reshape(output_map.shape) * scale_factor[..., None, None]
-=======
-                                             potential_peak,
-                                             poly_order,
-                                             field_line_quantity_coeffs) \
-                                  - second_derivative_x
-
-            output_map[..., extrapolation_length + int(math.ceil(i / extra_steps)) * direction, :] = potential
-
-    # binomial_kernel = torch.as_tensor([[1, 2, 1],
-    #                                    [2, 4, 2],
-    #                                    [1, 2, 1]],
-    #                                   dtype=output_map.dtype, device=output_map.device) / 16
-    # output_map[..., 1:-1, 1:-1] = F.conv2d(output_map.reshape((int(np.prod(output_map.shape[:-2])), 1, *output_map.shape[-2:])),
-    #                                           binomial_kernel.reshape(1, 1, 3, 3),
-    #                                           padding=1)[..., 0, 1:-1, 1:-1]
-
-    magnetic_potential = output_map * pixel_width[..., None, None] * (original_resolution / resolution) * scale_factor[
-        ..., None, None]
-    magnetic_field_x = torch.gradient(output_map, dim=-2, edge_order=1)[0] * scale_factor[..., None, None]
-    magnetic_field_y = -torch.gradient(output_map, dim=-1, edge_order=1)[0] * scale_factor[..., None, None]
-    magnetic_field_z_fit = _polyfit(magnetic_potential_observed, magnetic_field_observed[..., 2], poly_order)
-    magnetic_field_z = _evaluate_fit_values(magnetic_field_z_fit, output_map.flatten(-2), peak_sign).reshape(
-        output_map.shape) * scale_factor[..., None, None]
-    gas_pressure_fit = _polyfit(magnetic_potential_observed, gas_pressure_observed, poly_order)
-    gas_pressure = _evaluate_fit_values(gas_pressure_fit, output_map.flatten(-2), peak_sign).reshape(output_map.shape) * \
-                   scale_factor[..., None, None]
->>>>>>> 6cf4ad7c
 
     # from assumption of 2D magnetic field (\partial/\partial z = 0):
     # \mu_0 j_x = {\partial B_z}/{\partial y}
     # \mu_0 j_y = {-\partial B_z}{\partial x}
     # \mu_0 j_z = -\del^2 A_z
-<<<<<<< HEAD
     current_density_unit = (1e-9) / (scipy.constants.mu_0 * pixel_width[..., None, None])  # mA/m^2 if B is in nT and pixel width in km
     current_density_x = torch.gradient(magnetic_field_z, dim=-2, edge_order=1)[0] * current_density_unit
     current_density_y = torch.gradient(magnetic_field_z, dim=-1, edge_order=1)[0] * current_density_unit
@@ -589,7 +312,20 @@
     
     return ReconstructedMap(error_fit,
                             field_line_quantity_coeffs,
-=======
+                            magnetic_potential,
+                            magnetic_field_x,
+                            magnetic_field_y,
+                            magnetic_field_z,
+                            current_density_x,
+                            current_density_y,
+                            current_density_z,
+                            gas_pressure,
+                            core_mask)
+
+    # from assumption of 2D magnetic field (\partial/\partial z = 0):
+    # \mu_0 j_x = {\partial B_z}/{\partial y}
+    # \mu_0 j_y = {-\partial B_z}{\partial x}
+    # \mu_0 j_z = -\del^2 A_z
     current_density_unit = (1e-9) / (
                 scipy.constants.mu_0 * pixel_width[..., None, None])  # mA/m^2 if B is in nT and pixel width in km
     current_density_x = torch.gradient(magnetic_field_z, dim=-2, edge_order=1)[0] * current_density_unit
@@ -599,22 +335,3 @@
                                      poly_order,
                                      field_line_quantity_coeffs).reshape(output_map.shape) * scale_factor[
                               ..., None, None]) * current_density_unit
-
-    core_mask = _generate_connection_map(output_map)
-
-    return ReconstructedMap(error_fit,
->>>>>>> 6cf4ad7c
-                            magnetic_potential,
-                            magnetic_field_x,
-                            magnetic_field_y,
-                            magnetic_field_z,
-                            current_density_x,
-                            current_density_y,
-                            current_density_z,
-                            gas_pressure,
-<<<<<<< HEAD
-                            core_mask)
-
-=======
-                            core_mask)
->>>>>>> 6cf4ad7c
