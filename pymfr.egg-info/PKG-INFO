Metadata-Version: 2.1
Name: pymfr
<<<<<<< HEAD
Version: 1.5.2
=======
Version: 2.0.0
>>>>>>> 6cf4ad7c
Author: Hameedullah A. Farooki
Author-email: haf5@njit.edu
Keywords: pymfr fluxrope mfr smfr grad-shafranov gs
License-File: LICENSE.md<|MERGE_RESOLUTION|>--- conflicted
+++ resolved
@@ -1,10 +1,6 @@
 Metadata-Version: 2.1
 Name: pymfr
-<<<<<<< HEAD
-Version: 1.5.2
-=======
 Version: 2.0.0
->>>>>>> 6cf4ad7c
 Author: Hameedullah A. Farooki
 Author-email: haf5@njit.edu
 Keywords: pymfr fluxrope mfr smfr grad-shafranov gs
